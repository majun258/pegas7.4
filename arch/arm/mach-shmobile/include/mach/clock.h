--- conflicted
+++ resolved
@@ -16,10 +16,7 @@
 #else /* CONFIG_COMMON_CLK */
 /* legacy clock implementation */
 
-<<<<<<< HEAD
-=======
 struct clk;
->>>>>>> 03a2ec64
 unsigned long shmobile_fixed_ratio_clk_recalc(struct clk *clk);
 extern struct sh_clk_ops shmobile_fixed_ratio_clk_ops;
 
