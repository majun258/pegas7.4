--- conflicted
+++ resolved
@@ -125,11 +125,7 @@
 		   on while IRQ probing.  */
 		if (i >= 16+20 && i <= 16+30)
 			continue;
-<<<<<<< HEAD
-		set_irq_chip_and_handler(i, &alcor_irq_type, handle_level_irq);
-=======
 		irq_set_chip_and_handler(i, &alcor_irq_type, handle_level_irq);
->>>>>>> 00b317a4
 		irq_set_status_flags(i, IRQ_LEVEL);
 	}
 	i8259a_irq_type.irq_ack = alcor_isa_mask_and_ack_irq;
