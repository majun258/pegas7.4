/******************************************************************************
* This software may be used and distributed according to the terms of
* the GNU General Public License (GPL), incorporated herein by reference.
* Drivers based on or derived from this code fall under the GPL and must
* retain the authorship, copyright and license notice.  This file is not
* a complete program and may only be used when the entire operating
* system is licensed under the GPL.
* See the file COPYING in this distribution for more information.
*
* vxge-main.c: Driver for Exar Corp's X3100 Series 10GbE PCIe I/O
*              Virtualized Server Adapter.
* Copyright(c) 2002-2010 Exar Corp.
*
* The module loadable parameters that are supported by the driver and a brief
* explanation of all the variables:
* vlan_tag_strip:
*	Strip VLAN Tag enable/disable. Instructs the device to remove
*	the VLAN tag from all received tagged frames that are not
*	replicated at the internal L2 switch.
*		0 - Do not strip the VLAN tag.
*		1 - Strip the VLAN tag.
*
* addr_learn_en:
*	Enable learning the mac address of the guest OS interface in
*	a virtualization environment.
*		0 - DISABLE
*		1 - ENABLE
*
* max_config_port:
*	Maximum number of port to be supported.
*		MIN -1 and MAX - 2
*
* max_config_vpath:
*	This configures the maximum no of VPATH configures for each
* 	device function.
*		MIN - 1 and MAX - 17
*
* max_config_dev:
*	This configures maximum no of Device function to be enabled.
*		MIN - 1 and MAX - 17
*
******************************************************************************/

#define pr_fmt(fmt) KBUILD_MODNAME ": " fmt

#include <linux/if_vlan.h>
#include <linux/pci.h>
#include <linux/slab.h>
#include <linux/tcp.h>
#include <net/ip.h>
#include <linux/netdevice.h>
#include <linux/etherdevice.h>
#include <linux/firmware.h>
#include <linux/net_tstamp.h>
#include <linux/prefetch.h>
#include "vxge-main.h"
#include "vxge-reg.h"

MODULE_LICENSE("Dual BSD/GPL");
MODULE_DESCRIPTION("Neterion's X3100 Series 10GbE PCIe I/O"
	"Virtualized Server Adapter");

static DEFINE_PCI_DEVICE_TABLE(vxge_id_table) = {
	{PCI_VENDOR_ID_S2IO, PCI_DEVICE_ID_TITAN_WIN, PCI_ANY_ID,
	PCI_ANY_ID},
	{PCI_VENDOR_ID_S2IO, PCI_DEVICE_ID_TITAN_UNI, PCI_ANY_ID,
	PCI_ANY_ID},
	{0}
};

MODULE_DEVICE_TABLE(pci, vxge_id_table);

VXGE_MODULE_PARAM_INT(vlan_tag_strip, VXGE_HW_VPATH_RPA_STRIP_VLAN_TAG_ENABLE);
VXGE_MODULE_PARAM_INT(addr_learn_en, VXGE_HW_MAC_ADDR_LEARN_DEFAULT);
VXGE_MODULE_PARAM_INT(max_config_port, VXGE_MAX_CONFIG_PORT);
VXGE_MODULE_PARAM_INT(max_config_vpath, VXGE_USE_DEFAULT);
VXGE_MODULE_PARAM_INT(max_mac_vpath, VXGE_MAX_MAC_ADDR_COUNT);
VXGE_MODULE_PARAM_INT(max_config_dev, VXGE_MAX_CONFIG_DEV);

static u16 vpath_selector[VXGE_HW_MAX_VIRTUAL_PATHS] =
		{0, 1, 3, 3, 7, 7, 7, 7, 15, 15, 15, 15, 15, 15, 15, 15, 31};
static unsigned int bw_percentage[VXGE_HW_MAX_VIRTUAL_PATHS] =
	{[0 ...(VXGE_HW_MAX_VIRTUAL_PATHS - 1)] = 0xFF};
module_param_array(bw_percentage, uint, NULL, 0);

static struct vxge_drv_config *driver_config;

static inline int is_vxge_card_up(struct vxgedev *vdev)
{
	return test_bit(__VXGE_STATE_CARD_UP, &vdev->state);
}

static inline void VXGE_COMPLETE_VPATH_TX(struct vxge_fifo *fifo)
{
	struct sk_buff **skb_ptr = NULL;
	struct sk_buff **temp;
#define NR_SKB_COMPLETED 128
	struct sk_buff *completed[NR_SKB_COMPLETED];
	int more;

	do {
		more = 0;
		skb_ptr = completed;

		if (__netif_tx_trylock(fifo->txq)) {
			vxge_hw_vpath_poll_tx(fifo->handle, &skb_ptr,
						NR_SKB_COMPLETED, &more);
			__netif_tx_unlock(fifo->txq);
		}

		/* free SKBs */
		for (temp = completed; temp != skb_ptr; temp++)
			dev_kfree_skb_irq(*temp);
	} while (more);
}

static inline void VXGE_COMPLETE_ALL_TX(struct vxgedev *vdev)
{
	int i;

	/* Complete all transmits */
	for (i = 0; i < vdev->no_of_vpath; i++)
		VXGE_COMPLETE_VPATH_TX(&vdev->vpaths[i].fifo);
}

static inline void VXGE_COMPLETE_ALL_RX(struct vxgedev *vdev)
{
	int i;
	struct vxge_ring *ring;

	/* Complete all receives*/
	for (i = 0; i < vdev->no_of_vpath; i++) {
		ring = &vdev->vpaths[i].ring;
		vxge_hw_vpath_poll_rx(ring->handle);
	}
}

/*
 * vxge_callback_link_up
 *
 * This function is called during interrupt context to notify link up state
 * change.
 */
static void vxge_callback_link_up(struct __vxge_hw_device *hldev)
{
	struct net_device *dev = hldev->ndev;
	struct vxgedev *vdev = netdev_priv(dev);

	vxge_debug_entryexit(VXGE_TRACE, "%s: %s:%d",
		vdev->ndev->name, __func__, __LINE__);
	netdev_notice(vdev->ndev, "Link Up\n");
	vdev->stats.link_up++;

	netif_carrier_on(vdev->ndev);
	netif_tx_wake_all_queues(vdev->ndev);

	vxge_debug_entryexit(VXGE_TRACE,
		"%s: %s:%d Exiting...", vdev->ndev->name, __func__, __LINE__);
}

/*
 * vxge_callback_link_down
 *
 * This function is called during interrupt context to notify link down state
 * change.
 */
static void vxge_callback_link_down(struct __vxge_hw_device *hldev)
{
	struct net_device *dev = hldev->ndev;
	struct vxgedev *vdev = netdev_priv(dev);

	vxge_debug_entryexit(VXGE_TRACE,
		"%s: %s:%d", vdev->ndev->name, __func__, __LINE__);
	netdev_notice(vdev->ndev, "Link Down\n");

	vdev->stats.link_down++;
	netif_carrier_off(vdev->ndev);
	netif_tx_stop_all_queues(vdev->ndev);

	vxge_debug_entryexit(VXGE_TRACE,
		"%s: %s:%d Exiting...", vdev->ndev->name, __func__, __LINE__);
}

/*
 * vxge_rx_alloc
 *
 * Allocate SKB.
 */
static struct sk_buff *
vxge_rx_alloc(void *dtrh, struct vxge_ring *ring, const int skb_size)
{
	struct net_device    *dev;
	struct sk_buff       *skb;
	struct vxge_rx_priv *rx_priv;

	dev = ring->ndev;
	vxge_debug_entryexit(VXGE_TRACE, "%s: %s:%d",
		ring->ndev->name, __func__, __LINE__);

	rx_priv = vxge_hw_ring_rxd_private_get(dtrh);

	/* try to allocate skb first. this one may fail */
	skb = netdev_alloc_skb(dev, skb_size +
	VXGE_HW_HEADER_ETHERNET_II_802_3_ALIGN);
	if (skb == NULL) {
		vxge_debug_mem(VXGE_ERR,
			"%s: out of memory to allocate SKB", dev->name);
		ring->stats.skb_alloc_fail++;
		return NULL;
	}

	vxge_debug_mem(VXGE_TRACE,
		"%s: %s:%d  Skb : 0x%p", ring->ndev->name,
		__func__, __LINE__, skb);

	skb_reserve(skb, VXGE_HW_HEADER_ETHERNET_II_802_3_ALIGN);

	rx_priv->skb = skb;
	rx_priv->skb_data = NULL;
	rx_priv->data_size = skb_size;
	vxge_debug_entryexit(VXGE_TRACE,
		"%s: %s:%d Exiting...", ring->ndev->name, __func__, __LINE__);

	return skb;
}

/*
 * vxge_rx_map
 */
static int vxge_rx_map(void *dtrh, struct vxge_ring *ring)
{
	struct vxge_rx_priv *rx_priv;
	dma_addr_t dma_addr;

	vxge_debug_entryexit(VXGE_TRACE, "%s: %s:%d",
		ring->ndev->name, __func__, __LINE__);
	rx_priv = vxge_hw_ring_rxd_private_get(dtrh);

	rx_priv->skb_data = rx_priv->skb->data;
	dma_addr = pci_map_single(ring->pdev, rx_priv->skb_data,
				rx_priv->data_size, PCI_DMA_FROMDEVICE);

	if (unlikely(pci_dma_mapping_error(ring->pdev, dma_addr))) {
		ring->stats.pci_map_fail++;
		return -EIO;
	}
	vxge_debug_mem(VXGE_TRACE,
		"%s: %s:%d  1 buffer mode dma_addr = 0x%llx",
		ring->ndev->name, __func__, __LINE__,
		(unsigned long long)dma_addr);
	vxge_hw_ring_rxd_1b_set(dtrh, dma_addr, rx_priv->data_size);

	rx_priv->data_dma = dma_addr;
	vxge_debug_entryexit(VXGE_TRACE,
		"%s: %s:%d Exiting...", ring->ndev->name, __func__, __LINE__);

	return 0;
}

/*
 * vxge_rx_initial_replenish
 * Allocation of RxD as an initial replenish procedure.
 */
static enum vxge_hw_status
vxge_rx_initial_replenish(void *dtrh, void *userdata)
{
	struct vxge_ring *ring = (struct vxge_ring *)userdata;
	struct vxge_rx_priv *rx_priv;

	vxge_debug_entryexit(VXGE_TRACE, "%s: %s:%d",
		ring->ndev->name, __func__, __LINE__);
	if (vxge_rx_alloc(dtrh, ring,
			  VXGE_LL_MAX_FRAME_SIZE(ring->ndev)) == NULL)
		return VXGE_HW_FAIL;

	if (vxge_rx_map(dtrh, ring)) {
		rx_priv = vxge_hw_ring_rxd_private_get(dtrh);
		dev_kfree_skb(rx_priv->skb);

		return VXGE_HW_FAIL;
	}
	vxge_debug_entryexit(VXGE_TRACE,
		"%s: %s:%d Exiting...", ring->ndev->name, __func__, __LINE__);

	return VXGE_HW_OK;
}

static inline void
vxge_rx_complete(struct vxge_ring *ring, struct sk_buff *skb, u16 vlan,
		 int pkt_length, struct vxge_hw_ring_rxd_info *ext_info)
{

	vxge_debug_entryexit(VXGE_TRACE, "%s: %s:%d",
			ring->ndev->name, __func__, __LINE__);
	skb_record_rx_queue(skb, ring->driver_id);
	skb->protocol = eth_type_trans(skb, ring->ndev);

	ring->stats.rx_frms++;
	ring->stats.rx_bytes += pkt_length;

	if (skb->pkt_type == PACKET_MULTICAST)
		ring->stats.rx_mcast++;

	vxge_debug_rx(VXGE_TRACE,
		"%s: %s:%d  skb protocol = %d",
		ring->ndev->name, __func__, __LINE__, skb->protocol);

	if (ring->vlgrp && ext_info->vlan &&
		(ring->vlan_tag_strip ==
			VXGE_HW_VPATH_RPA_STRIP_VLAN_TAG_ENABLE))
		vlan_gro_receive(ring->napi_p, ring->vlgrp,
				ext_info->vlan, skb);
	else
		napi_gro_receive(ring->napi_p, skb);

	vxge_debug_entryexit(VXGE_TRACE,
		"%s: %s:%d Exiting...", ring->ndev->name, __func__, __LINE__);
}

static inline void vxge_re_pre_post(void *dtr, struct vxge_ring *ring,
				    struct vxge_rx_priv *rx_priv)
{
	pci_dma_sync_single_for_device(ring->pdev,
		rx_priv->data_dma, rx_priv->data_size, PCI_DMA_FROMDEVICE);

	vxge_hw_ring_rxd_1b_set(dtr, rx_priv->data_dma, rx_priv->data_size);
	vxge_hw_ring_rxd_pre_post(ring->handle, dtr);
}

static inline void vxge_post(int *dtr_cnt, void **first_dtr,
			     void *post_dtr, struct __vxge_hw_ring *ringh)
{
	int dtr_count = *dtr_cnt;
	if ((*dtr_cnt % VXGE_HW_RXSYNC_FREQ_CNT) == 0) {
		if (*first_dtr)
			vxge_hw_ring_rxd_post_post_wmb(ringh, *first_dtr);
		*first_dtr = post_dtr;
	} else
		vxge_hw_ring_rxd_post_post(ringh, post_dtr);
	dtr_count++;
	*dtr_cnt = dtr_count;
}

/*
 * vxge_rx_1b_compl
 *
 * If the interrupt is because of a received frame or if the receive ring
 * contains fresh as yet un-processed frames, this function is called.
 */
static enum vxge_hw_status
vxge_rx_1b_compl(struct __vxge_hw_ring *ringh, void *dtr,
		 u8 t_code, void *userdata)
{
	struct vxge_ring *ring = (struct vxge_ring *)userdata;
	struct net_device *dev = ring->ndev;
	unsigned int dma_sizes;
	void *first_dtr = NULL;
	int dtr_cnt = 0;
	int data_size;
	dma_addr_t data_dma;
	int pkt_length;
	struct sk_buff *skb;
	struct vxge_rx_priv *rx_priv;
	struct vxge_hw_ring_rxd_info ext_info;
	vxge_debug_entryexit(VXGE_TRACE, "%s: %s:%d",
		ring->ndev->name, __func__, __LINE__);

	do {
		prefetch((char *)dtr + L1_CACHE_BYTES);
		rx_priv = vxge_hw_ring_rxd_private_get(dtr);
		skb = rx_priv->skb;
		data_size = rx_priv->data_size;
		data_dma = rx_priv->data_dma;
		prefetch(rx_priv->skb_data);

		vxge_debug_rx(VXGE_TRACE,
			"%s: %s:%d  skb = 0x%p",
			ring->ndev->name, __func__, __LINE__, skb);

		vxge_hw_ring_rxd_1b_get(ringh, dtr, &dma_sizes);
		pkt_length = dma_sizes;

		pkt_length -= ETH_FCS_LEN;

		vxge_debug_rx(VXGE_TRACE,
			"%s: %s:%d  Packet Length = %d",
			ring->ndev->name, __func__, __LINE__, pkt_length);

		vxge_hw_ring_rxd_1b_info_get(ringh, dtr, &ext_info);

		/* check skb validity */
		vxge_assert(skb);

		prefetch((char *)skb + L1_CACHE_BYTES);
		if (unlikely(t_code)) {
			if (vxge_hw_ring_handle_tcode(ringh, dtr, t_code) !=
				VXGE_HW_OK) {

				ring->stats.rx_errors++;
				vxge_debug_rx(VXGE_TRACE,
					"%s: %s :%d Rx T_code is %d",
					ring->ndev->name, __func__,
					__LINE__, t_code);

				/* If the t_code is not supported and if the
				 * t_code is other than 0x5 (unparseable packet
				 * such as unknown UPV6 header), Drop it !!!
				 */
				vxge_re_pre_post(dtr, ring, rx_priv);

				vxge_post(&dtr_cnt, &first_dtr, dtr, ringh);
				ring->stats.rx_dropped++;
				continue;
			}
		}

		if (pkt_length > VXGE_LL_RX_COPY_THRESHOLD) {
			if (vxge_rx_alloc(dtr, ring, data_size) != NULL) {
				if (!vxge_rx_map(dtr, ring)) {
					skb_put(skb, pkt_length);

					pci_unmap_single(ring->pdev, data_dma,
						data_size, PCI_DMA_FROMDEVICE);

					vxge_hw_ring_rxd_pre_post(ringh, dtr);
					vxge_post(&dtr_cnt, &first_dtr, dtr,
						ringh);
				} else {
					dev_kfree_skb(rx_priv->skb);
					rx_priv->skb = skb;
					rx_priv->data_size = data_size;
					vxge_re_pre_post(dtr, ring, rx_priv);

					vxge_post(&dtr_cnt, &first_dtr, dtr,
						ringh);
					ring->stats.rx_dropped++;
					break;
				}
			} else {
				vxge_re_pre_post(dtr, ring, rx_priv);

				vxge_post(&dtr_cnt, &first_dtr, dtr, ringh);
				ring->stats.rx_dropped++;
				break;
			}
		} else {
			struct sk_buff *skb_up;

			skb_up = netdev_alloc_skb(dev, pkt_length +
				VXGE_HW_HEADER_ETHERNET_II_802_3_ALIGN);
			if (skb_up != NULL) {
				skb_reserve(skb_up,
				    VXGE_HW_HEADER_ETHERNET_II_802_3_ALIGN);

				pci_dma_sync_single_for_cpu(ring->pdev,
					data_dma, data_size,
					PCI_DMA_FROMDEVICE);

				vxge_debug_mem(VXGE_TRACE,
					"%s: %s:%d  skb_up = %p",
					ring->ndev->name, __func__,
					__LINE__, skb);
				memcpy(skb_up->data, skb->data, pkt_length);

				vxge_re_pre_post(dtr, ring, rx_priv);

				vxge_post(&dtr_cnt, &first_dtr, dtr,
					ringh);
				/* will netif_rx small SKB instead */
				skb = skb_up;
				skb_put(skb, pkt_length);
			} else {
				vxge_re_pre_post(dtr, ring, rx_priv);

				vxge_post(&dtr_cnt, &first_dtr, dtr, ringh);
				vxge_debug_rx(VXGE_ERR,
					"%s: vxge_rx_1b_compl: out of "
					"memory", dev->name);
				ring->stats.skb_alloc_fail++;
				break;
			}
		}

		if ((ext_info.proto & VXGE_HW_FRAME_PROTO_TCP_OR_UDP) &&
		    !(ext_info.proto & VXGE_HW_FRAME_PROTO_IP_FRAG) &&
		    (dev->features & NETIF_F_RXCSUM) && /* Offload Rx side CSUM */
		    ext_info.l3_cksum == VXGE_HW_L3_CKSUM_OK &&
		    ext_info.l4_cksum == VXGE_HW_L4_CKSUM_OK)
			skb->ip_summed = CHECKSUM_UNNECESSARY;
		else
			skb_checksum_none_assert(skb);


		if (ring->rx_hwts) {
			struct skb_shared_hwtstamps *skb_hwts;
			u32 ns = *(u32 *)(skb->head + pkt_length);

			skb_hwts = skb_hwtstamps(skb);
			skb_hwts->hwtstamp = ns_to_ktime(ns);
			skb_hwts->syststamp.tv64 = 0;
		}

		/* rth_hash_type and rth_it_hit are non-zero regardless of
		 * whether rss is enabled.  Only the rth_value is zero/non-zero
		 * if rss is disabled/enabled, so key off of that.
		 */
		if (ext_info.rth_value)
			skb->rxhash = ext_info.rth_value;

		vxge_rx_complete(ring, skb, ext_info.vlan,
			pkt_length, &ext_info);

		ring->budget--;
		ring->pkts_processed++;
		if (!ring->budget)
			break;

	} while (vxge_hw_ring_rxd_next_completed(ringh, &dtr,
		&t_code) == VXGE_HW_OK);

	if (first_dtr)
		vxge_hw_ring_rxd_post_post_wmb(ringh, first_dtr);

	vxge_debug_entryexit(VXGE_TRACE,
				"%s:%d  Exiting...",
				__func__, __LINE__);
	return VXGE_HW_OK;
}

/*
 * vxge_xmit_compl
 *
 * If an interrupt was raised to indicate DMA complete of the Tx packet,
 * this function is called. It identifies the last TxD whose buffer was
 * freed and frees all skbs whose data have already DMA'ed into the NICs
 * internal memory.
 */
static enum vxge_hw_status
vxge_xmit_compl(struct __vxge_hw_fifo *fifo_hw, void *dtr,
		enum vxge_hw_fifo_tcode t_code, void *userdata,
		struct sk_buff ***skb_ptr, int nr_skb, int *more)
{
	struct vxge_fifo *fifo = (struct vxge_fifo *)userdata;
	struct sk_buff *skb, **done_skb = *skb_ptr;
	int pkt_cnt = 0;

	vxge_debug_entryexit(VXGE_TRACE,
		"%s:%d Entered....", __func__, __LINE__);

	do {
		int frg_cnt;
		skb_frag_t *frag;
		int i = 0, j;
		struct vxge_tx_priv *txd_priv =
			vxge_hw_fifo_txdl_private_get(dtr);

		skb = txd_priv->skb;
		frg_cnt = skb_shinfo(skb)->nr_frags;
		frag = &skb_shinfo(skb)->frags[0];

		vxge_debug_tx(VXGE_TRACE,
				"%s: %s:%d fifo_hw = %p dtr = %p "
				"tcode = 0x%x", fifo->ndev->name, __func__,
				__LINE__, fifo_hw, dtr, t_code);
		/* check skb validity */
		vxge_assert(skb);
		vxge_debug_tx(VXGE_TRACE,
			"%s: %s:%d skb = %p itxd_priv = %p frg_cnt = %d",
			fifo->ndev->name, __func__, __LINE__,
			skb, txd_priv, frg_cnt);
		if (unlikely(t_code)) {
			fifo->stats.tx_errors++;
			vxge_debug_tx(VXGE_ERR,
				"%s: tx: dtr %p completed due to "
				"error t_code %01x", fifo->ndev->name,
				dtr, t_code);
			vxge_hw_fifo_handle_tcode(fifo_hw, dtr, t_code);
		}

		/*  for unfragmented skb */
		pci_unmap_single(fifo->pdev, txd_priv->dma_buffers[i++],
				skb_headlen(skb), PCI_DMA_TODEVICE);

		for (j = 0; j < frg_cnt; j++) {
			pci_unmap_page(fifo->pdev,
					txd_priv->dma_buffers[i++],
					frag->size, PCI_DMA_TODEVICE);
			frag += 1;
		}

		vxge_hw_fifo_txdl_free(fifo_hw, dtr);

		/* Updating the statistics block */
		fifo->stats.tx_frms++;
		fifo->stats.tx_bytes += skb->len;

		*done_skb++ = skb;

		if (--nr_skb <= 0) {
			*more = 1;
			break;
		}

		pkt_cnt++;
		if (pkt_cnt > fifo->indicate_max_pkts)
			break;

	} while (vxge_hw_fifo_txdl_next_completed(fifo_hw,
				&dtr, &t_code) == VXGE_HW_OK);

	*skb_ptr = done_skb;
	if (netif_tx_queue_stopped(fifo->txq))
		netif_tx_wake_queue(fifo->txq);

	vxge_debug_entryexit(VXGE_TRACE,
				"%s: %s:%d  Exiting...",
				fifo->ndev->name, __func__, __LINE__);
	return VXGE_HW_OK;
}

/* select a vpath to transmit the packet */
static u32 vxge_get_vpath_no(struct vxgedev *vdev, struct sk_buff *skb)
{
	u16 queue_len, counter = 0;
	if (skb->protocol == htons(ETH_P_IP)) {
		struct iphdr *ip;
		struct tcphdr *th;

		ip = ip_hdr(skb);

		if ((ip->frag_off & htons(IP_OFFSET|IP_MF)) == 0) {
			th = (struct tcphdr *)(((unsigned char *)ip) +
					ip->ihl*4);

			queue_len = vdev->no_of_vpath;
			counter = (ntohs(th->source) +
				ntohs(th->dest)) &
				vdev->vpath_selector[queue_len - 1];
			if (counter >= queue_len)
				counter = queue_len - 1;
		}
	}
	return counter;
}

static enum vxge_hw_status vxge_search_mac_addr_in_list(
	struct vxge_vpath *vpath, u64 del_mac)
{
	struct list_head *entry, *next;
	list_for_each_safe(entry, next, &vpath->mac_addr_list) {
		if (((struct vxge_mac_addrs *)entry)->macaddr == del_mac)
			return TRUE;
	}
	return FALSE;
}

static int vxge_mac_list_add(struct vxge_vpath *vpath, struct macInfo *mac)
{
	struct vxge_mac_addrs *new_mac_entry;
	u8 *mac_address = NULL;

	if (vpath->mac_addr_cnt >= VXGE_MAX_LEARN_MAC_ADDR_CNT)
		return TRUE;

	new_mac_entry = kzalloc(sizeof(struct vxge_mac_addrs), GFP_ATOMIC);
	if (!new_mac_entry) {
		vxge_debug_mem(VXGE_ERR,
			"%s: memory allocation failed",
			VXGE_DRIVER_NAME);
		return FALSE;
	}

	list_add(&new_mac_entry->item, &vpath->mac_addr_list);

	/* Copy the new mac address to the list */
	mac_address = (u8 *)&new_mac_entry->macaddr;
	memcpy(mac_address, mac->macaddr, ETH_ALEN);

	new_mac_entry->state = mac->state;
	vpath->mac_addr_cnt++;

	/* Is this a multicast address */
	if (0x01 & mac->macaddr[0])
		vpath->mcast_addr_cnt++;

	return TRUE;
}

/* Add a mac address to DA table */
static enum vxge_hw_status
vxge_add_mac_addr(struct vxgedev *vdev, struct macInfo *mac)
{
	enum vxge_hw_status status = VXGE_HW_OK;
	struct vxge_vpath *vpath;
	enum vxge_hw_vpath_mac_addr_add_mode duplicate_mode;

	if (0x01 & mac->macaddr[0]) /* multicast address */
		duplicate_mode = VXGE_HW_VPATH_MAC_ADDR_ADD_DUPLICATE;
	else
		duplicate_mode = VXGE_HW_VPATH_MAC_ADDR_REPLACE_DUPLICATE;

	vpath = &vdev->vpaths[mac->vpath_no];
	status = vxge_hw_vpath_mac_addr_add(vpath->handle, mac->macaddr,
						mac->macmask, duplicate_mode);
	if (status != VXGE_HW_OK) {
		vxge_debug_init(VXGE_ERR,
			"DA config add entry failed for vpath:%d",
			vpath->device_id);
	} else
		if (FALSE == vxge_mac_list_add(vpath, mac))
			status = -EPERM;

	return status;
}

static int vxge_learn_mac(struct vxgedev *vdev, u8 *mac_header)
{
	struct macInfo mac_info;
	u8 *mac_address = NULL;
	u64 mac_addr = 0, vpath_vector = 0;
	int vpath_idx = 0;
	enum vxge_hw_status status = VXGE_HW_OK;
	struct vxge_vpath *vpath = NULL;
	struct __vxge_hw_device *hldev;

	hldev = pci_get_drvdata(vdev->pdev);

	mac_address = (u8 *)&mac_addr;
	memcpy(mac_address, mac_header, ETH_ALEN);

	/* Is this mac address already in the list? */
	for (vpath_idx = 0; vpath_idx < vdev->no_of_vpath; vpath_idx++) {
		vpath = &vdev->vpaths[vpath_idx];
		if (vxge_search_mac_addr_in_list(vpath, mac_addr))
			return vpath_idx;
	}

	memset(&mac_info, 0, sizeof(struct macInfo));
	memcpy(mac_info.macaddr, mac_header, ETH_ALEN);

	/* Any vpath has room to add mac address to its da table? */
	for (vpath_idx = 0; vpath_idx < vdev->no_of_vpath; vpath_idx++) {
		vpath = &vdev->vpaths[vpath_idx];
		if (vpath->mac_addr_cnt < vpath->max_mac_addr_cnt) {
			/* Add this mac address to this vpath */
			mac_info.vpath_no = vpath_idx;
			mac_info.state = VXGE_LL_MAC_ADDR_IN_DA_TABLE;
			status = vxge_add_mac_addr(vdev, &mac_info);
			if (status != VXGE_HW_OK)
				return -EPERM;
			return vpath_idx;
		}
	}

	mac_info.state = VXGE_LL_MAC_ADDR_IN_LIST;
	vpath_idx = 0;
	mac_info.vpath_no = vpath_idx;
	/* Is the first vpath already selected as catch-basin ? */
	vpath = &vdev->vpaths[vpath_idx];
	if (vpath->mac_addr_cnt > vpath->max_mac_addr_cnt) {
		/* Add this mac address to this vpath */
		if (FALSE == vxge_mac_list_add(vpath, &mac_info))
			return -EPERM;
		return vpath_idx;
	}

	/* Select first vpath as catch-basin */
	vpath_vector = vxge_mBIT(vpath->device_id);
	status = vxge_hw_mgmt_reg_write(vpath->vdev->devh,
				vxge_hw_mgmt_reg_type_mrpcim,
				0,
				(ulong)offsetof(
					struct vxge_hw_mrpcim_reg,
					rts_mgr_cbasin_cfg),
				vpath_vector);
	if (status != VXGE_HW_OK) {
		vxge_debug_tx(VXGE_ERR,
			"%s: Unable to set the vpath-%d in catch-basin mode",
			VXGE_DRIVER_NAME, vpath->device_id);
		return -EPERM;
	}

	if (FALSE == vxge_mac_list_add(vpath, &mac_info))
		return -EPERM;

	return vpath_idx;
}

/**
 * vxge_xmit
 * @skb : the socket buffer containing the Tx data.
 * @dev : device pointer.
 *
 * This function is the Tx entry point of the driver. Neterion NIC supports
 * certain protocol assist features on Tx side, namely  CSO, S/G, LSO.
*/
static netdev_tx_t
vxge_xmit(struct sk_buff *skb, struct net_device *dev)
{
	struct vxge_fifo *fifo = NULL;
	void *dtr_priv;
	void *dtr = NULL;
	struct vxgedev *vdev = NULL;
	enum vxge_hw_status status;
	int frg_cnt, first_frg_len;
	skb_frag_t *frag;
	int i = 0, j = 0, avail;
	u64 dma_pointer;
	struct vxge_tx_priv *txdl_priv = NULL;
	struct __vxge_hw_fifo *fifo_hw;
	int offload_type;
	int vpath_no = 0;

	vxge_debug_entryexit(VXGE_TRACE, "%s: %s:%d",
			dev->name, __func__, __LINE__);

	/* A buffer with no data will be dropped */
	if (unlikely(skb->len <= 0)) {
		vxge_debug_tx(VXGE_ERR,
			"%s: Buffer has no data..", dev->name);
		dev_kfree_skb(skb);
		return NETDEV_TX_OK;
	}

	vdev = netdev_priv(dev);

	if (unlikely(!is_vxge_card_up(vdev))) {
		vxge_debug_tx(VXGE_ERR,
			"%s: vdev not initialized", dev->name);
		dev_kfree_skb(skb);
		return NETDEV_TX_OK;
	}

	if (vdev->config.addr_learn_en) {
		vpath_no = vxge_learn_mac(vdev, skb->data + ETH_ALEN);
		if (vpath_no == -EPERM) {
			vxge_debug_tx(VXGE_ERR,
				"%s: Failed to store the mac address",
				dev->name);
			dev_kfree_skb(skb);
			return NETDEV_TX_OK;
		}
	}

	if (vdev->config.tx_steering_type == TX_MULTIQ_STEERING)
		vpath_no = skb_get_queue_mapping(skb);
	else if (vdev->config.tx_steering_type == TX_PORT_STEERING)
		vpath_no = vxge_get_vpath_no(vdev, skb);

	vxge_debug_tx(VXGE_TRACE, "%s: vpath_no= %d", dev->name, vpath_no);

	if (vpath_no >= vdev->no_of_vpath)
		vpath_no = 0;

	fifo = &vdev->vpaths[vpath_no].fifo;
	fifo_hw = fifo->handle;

	if (netif_tx_queue_stopped(fifo->txq))
		return NETDEV_TX_BUSY;

	avail = vxge_hw_fifo_free_txdl_count_get(fifo_hw);
	if (avail == 0) {
		vxge_debug_tx(VXGE_ERR,
			"%s: No free TXDs available", dev->name);
		fifo->stats.txd_not_free++;
		goto _exit0;
	}

	/* Last TXD?  Stop tx queue to avoid dropping packets.  TX
	 * completion will resume the queue.
	 */
	if (avail == 1)
		netif_tx_stop_queue(fifo->txq);

	status = vxge_hw_fifo_txdl_reserve(fifo_hw, &dtr, &dtr_priv);
	if (unlikely(status != VXGE_HW_OK)) {
		vxge_debug_tx(VXGE_ERR,
		   "%s: Out of descriptors .", dev->name);
		fifo->stats.txd_out_of_desc++;
		goto _exit0;
	}

	vxge_debug_tx(VXGE_TRACE,
		"%s: %s:%d fifo_hw = %p dtr = %p dtr_priv = %p",
		dev->name, __func__, __LINE__,
		fifo_hw, dtr, dtr_priv);

	if (vlan_tx_tag_present(skb)) {
		u16 vlan_tag = vlan_tx_tag_get(skb);
		vxge_hw_fifo_txdl_vlan_set(dtr, vlan_tag);
	}

	first_frg_len = skb_headlen(skb);

	dma_pointer = pci_map_single(fifo->pdev, skb->data, first_frg_len,
				PCI_DMA_TODEVICE);

	if (unlikely(pci_dma_mapping_error(fifo->pdev, dma_pointer))) {
		vxge_hw_fifo_txdl_free(fifo_hw, dtr);
		fifo->stats.pci_map_fail++;
		goto _exit0;
	}

	txdl_priv = vxge_hw_fifo_txdl_private_get(dtr);
	txdl_priv->skb = skb;
	txdl_priv->dma_buffers[j] = dma_pointer;

	frg_cnt = skb_shinfo(skb)->nr_frags;
	vxge_debug_tx(VXGE_TRACE,
			"%s: %s:%d skb = %p txdl_priv = %p "
			"frag_cnt = %d dma_pointer = 0x%llx", dev->name,
			__func__, __LINE__, skb, txdl_priv,
			frg_cnt, (unsigned long long)dma_pointer);

	vxge_hw_fifo_txdl_buffer_set(fifo_hw, dtr, j++, dma_pointer,
		first_frg_len);

	frag = &skb_shinfo(skb)->frags[0];
	for (i = 0; i < frg_cnt; i++) {
		/* ignore 0 length fragment */
		if (!frag->size)
			continue;

		dma_pointer = (u64) pci_map_page(fifo->pdev, frag->page,
				frag->page_offset, frag->size,
				PCI_DMA_TODEVICE);

		if (unlikely(pci_dma_mapping_error(fifo->pdev, dma_pointer)))
			goto _exit2;
		vxge_debug_tx(VXGE_TRACE,
			"%s: %s:%d frag = %d dma_pointer = 0x%llx",
				dev->name, __func__, __LINE__, i,
				(unsigned long long)dma_pointer);

		txdl_priv->dma_buffers[j] = dma_pointer;
		vxge_hw_fifo_txdl_buffer_set(fifo_hw, dtr, j++, dma_pointer,
					frag->size);
		frag += 1;
	}

	offload_type = vxge_offload_type(skb);

	if (offload_type & (SKB_GSO_TCPV4 | SKB_GSO_TCPV6)) {
		int mss = vxge_tcp_mss(skb);
		if (mss) {
			vxge_debug_tx(VXGE_TRACE, "%s: %s:%d mss = %d",
				dev->name, __func__, __LINE__, mss);
			vxge_hw_fifo_txdl_mss_set(dtr, mss);
		} else {
			vxge_assert(skb->len <=
				dev->mtu + VXGE_HW_MAC_HEADER_MAX_SIZE);
			vxge_assert(0);
			goto _exit1;
		}
	}

	if (skb->ip_summed == CHECKSUM_PARTIAL)
		vxge_hw_fifo_txdl_cksum_set_bits(dtr,
					VXGE_HW_FIFO_TXD_TX_CKO_IPV4_EN |
					VXGE_HW_FIFO_TXD_TX_CKO_TCP_EN |
					VXGE_HW_FIFO_TXD_TX_CKO_UDP_EN);

	vxge_hw_fifo_txdl_post(fifo_hw, dtr);

	vxge_debug_entryexit(VXGE_TRACE, "%s: %s:%d  Exiting...",
		dev->name, __func__, __LINE__);
	return NETDEV_TX_OK;

_exit2:
	vxge_debug_tx(VXGE_TRACE, "%s: pci_map_page failed", dev->name);
_exit1:
	j = 0;
	frag = &skb_shinfo(skb)->frags[0];

	pci_unmap_single(fifo->pdev, txdl_priv->dma_buffers[j++],
			skb_headlen(skb), PCI_DMA_TODEVICE);

	for (; j < i; j++) {
		pci_unmap_page(fifo->pdev, txdl_priv->dma_buffers[j],
			frag->size, PCI_DMA_TODEVICE);
		frag += 1;
	}

	vxge_hw_fifo_txdl_free(fifo_hw, dtr);
_exit0:
	netif_tx_stop_queue(fifo->txq);
	dev_kfree_skb(skb);

	return NETDEV_TX_OK;
}

/*
 * vxge_rx_term
 *
 * Function will be called by hw function to abort all outstanding receive
 * descriptors.
 */
static void
vxge_rx_term(void *dtrh, enum vxge_hw_rxd_state state, void *userdata)
{
	struct vxge_ring *ring = (struct vxge_ring *)userdata;
	struct vxge_rx_priv *rx_priv =
		vxge_hw_ring_rxd_private_get(dtrh);

	vxge_debug_entryexit(VXGE_TRACE, "%s: %s:%d",
			ring->ndev->name, __func__, __LINE__);
	if (state != VXGE_HW_RXD_STATE_POSTED)
		return;

	pci_unmap_single(ring->pdev, rx_priv->data_dma,
		rx_priv->data_size, PCI_DMA_FROMDEVICE);

	dev_kfree_skb(rx_priv->skb);
	rx_priv->skb_data = NULL;

	vxge_debug_entryexit(VXGE_TRACE,
		"%s: %s:%d  Exiting...",
		ring->ndev->name, __func__, __LINE__);
}

/*
 * vxge_tx_term
 *
 * Function will be called to abort all outstanding tx descriptors
 */
static void
vxge_tx_term(void *dtrh, enum vxge_hw_txdl_state state, void *userdata)
{
	struct vxge_fifo *fifo = (struct vxge_fifo *)userdata;
	skb_frag_t *frag;
	int i = 0, j, frg_cnt;
	struct vxge_tx_priv *txd_priv = vxge_hw_fifo_txdl_private_get(dtrh);
	struct sk_buff *skb = txd_priv->skb;

	vxge_debug_entryexit(VXGE_TRACE, "%s:%d", __func__, __LINE__);

	if (state != VXGE_HW_TXDL_STATE_POSTED)
		return;

	/* check skb validity */
	vxge_assert(skb);
	frg_cnt = skb_shinfo(skb)->nr_frags;
	frag = &skb_shinfo(skb)->frags[0];

	/*  for unfragmented skb */
	pci_unmap_single(fifo->pdev, txd_priv->dma_buffers[i++],
		skb_headlen(skb), PCI_DMA_TODEVICE);

	for (j = 0; j < frg_cnt; j++) {
		pci_unmap_page(fifo->pdev, txd_priv->dma_buffers[i++],
			       frag->size, PCI_DMA_TODEVICE);
		frag += 1;
	}

	dev_kfree_skb(skb);

	vxge_debug_entryexit(VXGE_TRACE,
		"%s:%d  Exiting...", __func__, __LINE__);
}

static int vxge_mac_list_del(struct vxge_vpath *vpath, struct macInfo *mac)
{
	struct list_head *entry, *next;
	u64 del_mac = 0;
	u8 *mac_address = (u8 *) (&del_mac);

	/* Copy the mac address to delete from the list */
	memcpy(mac_address, mac->macaddr, ETH_ALEN);

	list_for_each_safe(entry, next, &vpath->mac_addr_list) {
		if (((struct vxge_mac_addrs *)entry)->macaddr == del_mac) {
			list_del(entry);
			kfree((struct vxge_mac_addrs *)entry);
			vpath->mac_addr_cnt--;

			/* Is this a multicast address */
			if (0x01 & mac->macaddr[0])
				vpath->mcast_addr_cnt--;
			return TRUE;
		}
	}

	return FALSE;
}

/* delete a mac address from DA table */
static enum vxge_hw_status
vxge_del_mac_addr(struct vxgedev *vdev, struct macInfo *mac)
{
	enum vxge_hw_status status = VXGE_HW_OK;
	struct vxge_vpath *vpath;

	vpath = &vdev->vpaths[mac->vpath_no];
	status = vxge_hw_vpath_mac_addr_delete(vpath->handle, mac->macaddr,
						mac->macmask);
	if (status != VXGE_HW_OK) {
		vxge_debug_init(VXGE_ERR,
			"DA config delete entry failed for vpath:%d",
			vpath->device_id);
	} else
		vxge_mac_list_del(vpath, mac);
	return status;
}

/**
 * vxge_set_multicast
 * @dev: pointer to the device structure
 *
 * Entry point for multicast address enable/disable
 * This function is a driver entry point which gets called by the kernel
 * whenever multicast addresses must be enabled/disabled. This also gets
 * called to set/reset promiscuous mode. Depending on the deivce flag, we
 * determine, if multicast address must be enabled or if promiscuous mode
 * is to be disabled etc.
 */
static void vxge_set_multicast(struct net_device *dev)
{
	struct netdev_hw_addr *ha;
	struct vxgedev *vdev;
	int i, mcast_cnt = 0;
	struct __vxge_hw_device *hldev;
	struct vxge_vpath *vpath;
	enum vxge_hw_status status = VXGE_HW_OK;
	struct macInfo mac_info;
	int vpath_idx = 0;
	struct vxge_mac_addrs *mac_entry;
	struct list_head *list_head;
	struct list_head *entry, *next;
	u8 *mac_address = NULL;

	vxge_debug_entryexit(VXGE_TRACE,
		"%s:%d", __func__, __LINE__);

	vdev = netdev_priv(dev);
	hldev = (struct __vxge_hw_device  *)vdev->devh;

	if (unlikely(!is_vxge_card_up(vdev)))
		return;

	if ((dev->flags & IFF_ALLMULTI) && (!vdev->all_multi_flg)) {
		for (i = 0; i < vdev->no_of_vpath; i++) {
			vpath = &vdev->vpaths[i];
			vxge_assert(vpath->is_open);
			status = vxge_hw_vpath_mcast_enable(vpath->handle);
			if (status != VXGE_HW_OK)
				vxge_debug_init(VXGE_ERR, "failed to enable "
						"multicast, status %d", status);
			vdev->all_multi_flg = 1;
		}
	} else if (!(dev->flags & IFF_ALLMULTI) && (vdev->all_multi_flg)) {
		for (i = 0; i < vdev->no_of_vpath; i++) {
			vpath = &vdev->vpaths[i];
			vxge_assert(vpath->is_open);
			status = vxge_hw_vpath_mcast_disable(vpath->handle);
			if (status != VXGE_HW_OK)
				vxge_debug_init(VXGE_ERR, "failed to disable "
						"multicast, status %d", status);
			vdev->all_multi_flg = 0;
		}
	}


	if (!vdev->config.addr_learn_en) {
		for (i = 0; i < vdev->no_of_vpath; i++) {
			vpath = &vdev->vpaths[i];
			vxge_assert(vpath->is_open);

			if (dev->flags & IFF_PROMISC)
				status = vxge_hw_vpath_promisc_enable(
					vpath->handle);
			else
				status = vxge_hw_vpath_promisc_disable(
					vpath->handle);
			if (status != VXGE_HW_OK)
				vxge_debug_init(VXGE_ERR, "failed to %s promisc"
					", status %d", dev->flags&IFF_PROMISC ?
					"enable" : "disable", status);
		}
	}

	memset(&mac_info, 0, sizeof(struct macInfo));
	/* Update individual M_CAST address list */
	if ((!vdev->all_multi_flg) && netdev_mc_count(dev)) {
		mcast_cnt = vdev->vpaths[0].mcast_addr_cnt;
		list_head = &vdev->vpaths[0].mac_addr_list;
		if ((netdev_mc_count(dev) +
			(vdev->vpaths[0].mac_addr_cnt - mcast_cnt)) >
				vdev->vpaths[0].max_mac_addr_cnt)
			goto _set_all_mcast;

		/* Delete previous MC's */
		for (i = 0; i < mcast_cnt; i++) {
			list_for_each_safe(entry, next, list_head) {
				mac_entry = (struct vxge_mac_addrs *)entry;
				/* Copy the mac address to delete */
				mac_address = (u8 *)&mac_entry->macaddr;
				memcpy(mac_info.macaddr, mac_address, ETH_ALEN);

				/* Is this a multicast address */
				if (0x01 & mac_info.macaddr[0]) {
					for (vpath_idx = 0; vpath_idx <
						vdev->no_of_vpath;
						vpath_idx++) {
						mac_info.vpath_no = vpath_idx;
						status = vxge_del_mac_addr(
								vdev,
								&mac_info);
					}
				}
			}
		}

		/* Add new ones */
		netdev_for_each_mc_addr(ha, dev) {
			memcpy(mac_info.macaddr, ha->addr, ETH_ALEN);
			for (vpath_idx = 0; vpath_idx < vdev->no_of_vpath;
					vpath_idx++) {
				mac_info.vpath_no = vpath_idx;
				mac_info.state = VXGE_LL_MAC_ADDR_IN_DA_TABLE;
				status = vxge_add_mac_addr(vdev, &mac_info);
				if (status != VXGE_HW_OK) {
					vxge_debug_init(VXGE_ERR,
						"%s:%d Setting individual"
						"multicast address failed",
						__func__, __LINE__);
					goto _set_all_mcast;
				}
			}
		}

		return;
_set_all_mcast:
		mcast_cnt = vdev->vpaths[0].mcast_addr_cnt;
		/* Delete previous MC's */
		for (i = 0; i < mcast_cnt; i++) {
			list_for_each_safe(entry, next, list_head) {
				mac_entry = (struct vxge_mac_addrs *)entry;
				/* Copy the mac address to delete */
				mac_address = (u8 *)&mac_entry->macaddr;
				memcpy(mac_info.macaddr, mac_address, ETH_ALEN);

				/* Is this a multicast address */
				if (0x01 & mac_info.macaddr[0])
					break;
			}

			for (vpath_idx = 0; vpath_idx < vdev->no_of_vpath;
					vpath_idx++) {
				mac_info.vpath_no = vpath_idx;
				status = vxge_del_mac_addr(vdev, &mac_info);
			}
		}

		/* Enable all multicast */
		for (i = 0; i < vdev->no_of_vpath; i++) {
			vpath = &vdev->vpaths[i];
			vxge_assert(vpath->is_open);

			status = vxge_hw_vpath_mcast_enable(vpath->handle);
			if (status != VXGE_HW_OK) {
				vxge_debug_init(VXGE_ERR,
					"%s:%d Enabling all multicasts failed",
					 __func__, __LINE__);
			}
			vdev->all_multi_flg = 1;
		}
		dev->flags |= IFF_ALLMULTI;
	}

	vxge_debug_entryexit(VXGE_TRACE,
		"%s:%d  Exiting...", __func__, __LINE__);
}

/**
 * vxge_set_mac_addr
 * @dev: pointer to the device structure
 *
 * Update entry "0" (default MAC addr)
 */
static int vxge_set_mac_addr(struct net_device *dev, void *p)
{
	struct sockaddr *addr = p;
	struct vxgedev *vdev;
	struct __vxge_hw_device *hldev;
	enum vxge_hw_status status = VXGE_HW_OK;
	struct macInfo mac_info_new, mac_info_old;
	int vpath_idx = 0;

	vxge_debug_entryexit(VXGE_TRACE, "%s:%d", __func__, __LINE__);

	vdev = netdev_priv(dev);
	hldev = vdev->devh;

	if (!is_valid_ether_addr(addr->sa_data))
		return -EINVAL;

	memset(&mac_info_new, 0, sizeof(struct macInfo));
	memset(&mac_info_old, 0, sizeof(struct macInfo));

	vxge_debug_entryexit(VXGE_TRACE, "%s:%d  Exiting...",
		__func__, __LINE__);

	/* Get the old address */
	memcpy(mac_info_old.macaddr, dev->dev_addr, dev->addr_len);

	/* Copy the new address */
	memcpy(mac_info_new.macaddr, addr->sa_data, dev->addr_len);

	/* First delete the old mac address from all the vpaths
	as we can't specify the index while adding new mac address */
	for (vpath_idx = 0; vpath_idx < vdev->no_of_vpath; vpath_idx++) {
		struct vxge_vpath *vpath = &vdev->vpaths[vpath_idx];
		if (!vpath->is_open) {
			/* This can happen when this interface is added/removed
			to the bonding interface. Delete this station address
			from the linked list */
			vxge_mac_list_del(vpath, &mac_info_old);

			/* Add this new address to the linked list
			for later restoring */
			vxge_mac_list_add(vpath, &mac_info_new);

			continue;
		}
		/* Delete the station address */
		mac_info_old.vpath_no = vpath_idx;
		status = vxge_del_mac_addr(vdev, &mac_info_old);
	}

	if (unlikely(!is_vxge_card_up(vdev))) {
		memcpy(dev->dev_addr, addr->sa_data, dev->addr_len);
		return VXGE_HW_OK;
	}

	/* Set this mac address to all the vpaths */
	for (vpath_idx = 0; vpath_idx < vdev->no_of_vpath; vpath_idx++) {
		mac_info_new.vpath_no = vpath_idx;
		mac_info_new.state = VXGE_LL_MAC_ADDR_IN_DA_TABLE;
		status = vxge_add_mac_addr(vdev, &mac_info_new);
		if (status != VXGE_HW_OK)
			return -EINVAL;
	}

	memcpy(dev->dev_addr, addr->sa_data, dev->addr_len);

	return status;
}

/*
 * vxge_vpath_intr_enable
 * @vdev: pointer to vdev
 * @vp_id: vpath for which to enable the interrupts
 *
 * Enables the interrupts for the vpath
*/
static void vxge_vpath_intr_enable(struct vxgedev *vdev, int vp_id)
{
	struct vxge_vpath *vpath = &vdev->vpaths[vp_id];
	int msix_id = 0;
	int tim_msix_id[4] = {0, 1, 0, 0};
	int alarm_msix_id = VXGE_ALARM_MSIX_ID;

	vxge_hw_vpath_intr_enable(vpath->handle);

	if (vdev->config.intr_type == INTA)
		vxge_hw_vpath_inta_unmask_tx_rx(vpath->handle);
	else {
		vxge_hw_vpath_msix_set(vpath->handle, tim_msix_id,
			alarm_msix_id);

		msix_id = vpath->device_id * VXGE_HW_VPATH_MSIX_ACTIVE;
		vxge_hw_vpath_msix_unmask(vpath->handle, msix_id);
		vxge_hw_vpath_msix_unmask(vpath->handle, msix_id + 1);

		/* enable the alarm vector */
		msix_id = (vpath->handle->vpath->hldev->first_vp_id *
			VXGE_HW_VPATH_MSIX_ACTIVE) + alarm_msix_id;
		vxge_hw_vpath_msix_unmask(vpath->handle, msix_id);
	}
}

/*
 * vxge_vpath_intr_disable
 * @vdev: pointer to vdev
 * @vp_id: vpath for which to disable the interrupts
 *
 * Disables the interrupts for the vpath
*/
static void vxge_vpath_intr_disable(struct vxgedev *vdev, int vp_id)
{
	struct vxge_vpath *vpath = &vdev->vpaths[vp_id];
	struct __vxge_hw_device *hldev;
	int msix_id;

	hldev = pci_get_drvdata(vdev->pdev);

	vxge_hw_vpath_wait_receive_idle(hldev, vpath->device_id);

	vxge_hw_vpath_intr_disable(vpath->handle);

	if (vdev->config.intr_type == INTA)
		vxge_hw_vpath_inta_mask_tx_rx(vpath->handle);
	else {
		msix_id = vpath->device_id * VXGE_HW_VPATH_MSIX_ACTIVE;
		vxge_hw_vpath_msix_mask(vpath->handle, msix_id);
		vxge_hw_vpath_msix_mask(vpath->handle, msix_id + 1);

		/* disable the alarm vector */
		msix_id = (vpath->handle->vpath->hldev->first_vp_id *
			VXGE_HW_VPATH_MSIX_ACTIVE) + VXGE_ALARM_MSIX_ID;
		vxge_hw_vpath_msix_mask(vpath->handle, msix_id);
	}
}

/* list all mac addresses from DA table */
static enum vxge_hw_status
vxge_search_mac_addr_in_da_table(struct vxge_vpath *vpath, struct macInfo *mac)
{
	enum vxge_hw_status status = VXGE_HW_OK;
	unsigned char macmask[ETH_ALEN];
	unsigned char macaddr[ETH_ALEN];

	status = vxge_hw_vpath_mac_addr_get(vpath->handle,
				macaddr, macmask);
	if (status != VXGE_HW_OK) {
		vxge_debug_init(VXGE_ERR,
			"DA config list entry failed for vpath:%d",
			vpath->device_id);
		return status;
	}

	while (memcmp(mac->macaddr, macaddr, ETH_ALEN)) {
		status = vxge_hw_vpath_mac_addr_get_next(vpath->handle,
				macaddr, macmask);
		if (status != VXGE_HW_OK)
			break;
	}

	return status;
}

/* Store all mac addresses from the list to the DA table */
static enum vxge_hw_status vxge_restore_vpath_mac_addr(struct vxge_vpath *vpath)
{
	enum vxge_hw_status status = VXGE_HW_OK;
	struct macInfo mac_info;
	u8 *mac_address = NULL;
	struct list_head *entry, *next;

	memset(&mac_info, 0, sizeof(struct macInfo));

	if (vpath->is_open) {
		list_for_each_safe(entry, next, &vpath->mac_addr_list) {
			mac_address =
				(u8 *)&
				((struct vxge_mac_addrs *)entry)->macaddr;
			memcpy(mac_info.macaddr, mac_address, ETH_ALEN);
			((struct vxge_mac_addrs *)entry)->state =
				VXGE_LL_MAC_ADDR_IN_DA_TABLE;
			/* does this mac address already exist in da table? */
			status = vxge_search_mac_addr_in_da_table(vpath,
				&mac_info);
			if (status != VXGE_HW_OK) {
				/* Add this mac address to the DA table */
				status = vxge_hw_vpath_mac_addr_add(
					vpath->handle, mac_info.macaddr,
					mac_info.macmask,
				    VXGE_HW_VPATH_MAC_ADDR_ADD_DUPLICATE);
				if (status != VXGE_HW_OK) {
					vxge_debug_init(VXGE_ERR,
					    "DA add entry failed for vpath:%d",
					    vpath->device_id);
					((struct vxge_mac_addrs *)entry)->state
						= VXGE_LL_MAC_ADDR_IN_LIST;
				}
			}
		}
	}

	return status;
}

/* Store all vlan ids from the list to the vid table */
static enum vxge_hw_status
vxge_restore_vpath_vid_table(struct vxge_vpath *vpath)
{
	enum vxge_hw_status status = VXGE_HW_OK;
	struct vxgedev *vdev = vpath->vdev;
	u16 vid;

	if (vdev->vlgrp && vpath->is_open) {

		for (vid = 0; vid < VLAN_N_VID; vid++) {
			if (!vlan_group_get_device(vdev->vlgrp, vid))
				continue;
			/* Add these vlan to the vid table */
			status = vxge_hw_vpath_vid_add(vpath->handle, vid);
		}
	}

	return status;
}

/*
 * vxge_reset_vpath
 * @vdev: pointer to vdev
 * @vp_id: vpath to reset
 *
 * Resets the vpath
*/
static int vxge_reset_vpath(struct vxgedev *vdev, int vp_id)
{
	enum vxge_hw_status status = VXGE_HW_OK;
	struct vxge_vpath *vpath = &vdev->vpaths[vp_id];
	int ret = 0;

	/* check if device is down already */
	if (unlikely(!is_vxge_card_up(vdev)))
		return 0;

	/* is device reset already scheduled */
	if (test_bit(__VXGE_STATE_RESET_CARD, &vdev->state))
		return 0;

	if (vpath->handle) {
		if (vxge_hw_vpath_reset(vpath->handle) == VXGE_HW_OK) {
			if (is_vxge_card_up(vdev) &&
				vxge_hw_vpath_recover_from_reset(vpath->handle)
					!= VXGE_HW_OK) {
				vxge_debug_init(VXGE_ERR,
					"vxge_hw_vpath_recover_from_reset"
					"failed for vpath:%d", vp_id);
				return status;
			}
		} else {
			vxge_debug_init(VXGE_ERR,
				"vxge_hw_vpath_reset failed for"
				"vpath:%d", vp_id);
				return status;
		}
	} else
		return VXGE_HW_FAIL;

	vxge_restore_vpath_mac_addr(vpath);
	vxge_restore_vpath_vid_table(vpath);

	/* Enable all broadcast */
	vxge_hw_vpath_bcast_enable(vpath->handle);

	/* Enable all multicast */
	if (vdev->all_multi_flg) {
		status = vxge_hw_vpath_mcast_enable(vpath->handle);
		if (status != VXGE_HW_OK)
			vxge_debug_init(VXGE_ERR,
				"%s:%d Enabling multicast failed",
				__func__, __LINE__);
	}

	/* Enable the interrupts */
	vxge_vpath_intr_enable(vdev, vp_id);

	smp_wmb();

	/* Enable the flow of traffic through the vpath */
	vxge_hw_vpath_enable(vpath->handle);

	smp_wmb();
	vxge_hw_vpath_rx_doorbell_init(vpath->handle);
	vpath->ring.last_status = VXGE_HW_OK;

	/* Vpath reset done */
	clear_bit(vp_id, &vdev->vp_reset);

	/* Start the vpath queue */
	if (netif_tx_queue_stopped(vpath->fifo.txq))
		netif_tx_wake_queue(vpath->fifo.txq);

	return ret;
}

/* Configure CI */
static void vxge_config_ci_for_tti_rti(struct vxgedev *vdev)
{
	int i = 0;

	/* Enable CI for RTI */
	if (vdev->config.intr_type == MSI_X) {
		for (i = 0; i < vdev->no_of_vpath; i++) {
			struct __vxge_hw_ring *hw_ring;

			hw_ring = vdev->vpaths[i].ring.handle;
			vxge_hw_vpath_dynamic_rti_ci_set(hw_ring);
		}
	}

	/* Enable CI for TTI */
	for (i = 0; i < vdev->no_of_vpath; i++) {
		struct __vxge_hw_fifo *hw_fifo = vdev->vpaths[i].fifo.handle;
		vxge_hw_vpath_tti_ci_set(hw_fifo);
		/*
		 * For Inta (with or without napi), Set CI ON for only one
		 * vpath. (Have only one free running timer).
		 */
		if ((vdev->config.intr_type == INTA) && (i == 0))
			break;
	}

	return;
}

static int do_vxge_reset(struct vxgedev *vdev, int event)
{
	enum vxge_hw_status status;
	int ret = 0, vp_id, i;

	vxge_debug_entryexit(VXGE_TRACE, "%s:%d", __func__, __LINE__);

	if ((event == VXGE_LL_FULL_RESET) || (event == VXGE_LL_START_RESET)) {
		/* check if device is down already */
		if (unlikely(!is_vxge_card_up(vdev)))
			return 0;

		/* is reset already scheduled */
		if (test_and_set_bit(__VXGE_STATE_RESET_CARD, &vdev->state))
			return 0;
	}

	if (event == VXGE_LL_FULL_RESET) {
		netif_carrier_off(vdev->ndev);

		/* wait for all the vpath reset to complete */
		for (vp_id = 0; vp_id < vdev->no_of_vpath; vp_id++) {
			while (test_bit(vp_id, &vdev->vp_reset))
				msleep(50);
		}

		netif_carrier_on(vdev->ndev);

		/* if execution mode is set to debug, don't reset the adapter */
		if (unlikely(vdev->exec_mode)) {
			vxge_debug_init(VXGE_ERR,
				"%s: execution mode is debug, returning..",
				vdev->ndev->name);
			clear_bit(__VXGE_STATE_CARD_UP, &vdev->state);
			netif_tx_stop_all_queues(vdev->ndev);
			return 0;
		}
	}

	if (event == VXGE_LL_FULL_RESET) {
		vxge_hw_device_wait_receive_idle(vdev->devh);
		vxge_hw_device_intr_disable(vdev->devh);

		switch (vdev->cric_err_event) {
		case VXGE_HW_EVENT_UNKNOWN:
			netif_tx_stop_all_queues(vdev->ndev);
			vxge_debug_init(VXGE_ERR,
				"fatal: %s: Disabling device due to"
				"unknown error",
				vdev->ndev->name);
			ret = -EPERM;
			goto out;
		case VXGE_HW_EVENT_RESET_START:
			break;
		case VXGE_HW_EVENT_RESET_COMPLETE:
		case VXGE_HW_EVENT_LINK_DOWN:
		case VXGE_HW_EVENT_LINK_UP:
		case VXGE_HW_EVENT_ALARM_CLEARED:
		case VXGE_HW_EVENT_ECCERR:
		case VXGE_HW_EVENT_MRPCIM_ECCERR:
			ret = -EPERM;
			goto out;
		case VXGE_HW_EVENT_FIFO_ERR:
		case VXGE_HW_EVENT_VPATH_ERR:
			break;
		case VXGE_HW_EVENT_CRITICAL_ERR:
			netif_tx_stop_all_queues(vdev->ndev);
			vxge_debug_init(VXGE_ERR,
				"fatal: %s: Disabling device due to"
				"serious error",
				vdev->ndev->name);
			/* SOP or device reset required */
			/* This event is not currently used */
			ret = -EPERM;
			goto out;
		case VXGE_HW_EVENT_SERR:
			netif_tx_stop_all_queues(vdev->ndev);
			vxge_debug_init(VXGE_ERR,
				"fatal: %s: Disabling device due to"
				"serious error",
				vdev->ndev->name);
			ret = -EPERM;
			goto out;
		case VXGE_HW_EVENT_SRPCIM_SERR:
		case VXGE_HW_EVENT_MRPCIM_SERR:
			ret = -EPERM;
			goto out;
		case VXGE_HW_EVENT_SLOT_FREEZE:
			netif_tx_stop_all_queues(vdev->ndev);
			vxge_debug_init(VXGE_ERR,
				"fatal: %s: Disabling device due to"
				"slot freeze",
				vdev->ndev->name);
			ret = -EPERM;
			goto out;
		default:
			break;

		}
	}

	if ((event == VXGE_LL_FULL_RESET) || (event == VXGE_LL_START_RESET))
		netif_tx_stop_all_queues(vdev->ndev);

	if (event == VXGE_LL_FULL_RESET) {
		status = vxge_reset_all_vpaths(vdev);
		if (status != VXGE_HW_OK) {
			vxge_debug_init(VXGE_ERR,
				"fatal: %s: can not reset vpaths",
				vdev->ndev->name);
			ret = -EPERM;
			goto out;
		}
	}

	if (event == VXGE_LL_COMPL_RESET) {
		for (i = 0; i < vdev->no_of_vpath; i++)
			if (vdev->vpaths[i].handle) {
				if (vxge_hw_vpath_recover_from_reset(
					vdev->vpaths[i].handle)
						!= VXGE_HW_OK) {
					vxge_debug_init(VXGE_ERR,
						"vxge_hw_vpath_recover_"
						"from_reset failed for vpath: "
						"%d", i);
					ret = -EPERM;
					goto out;
				}
				} else {
					vxge_debug_init(VXGE_ERR,
					"vxge_hw_vpath_reset failed for "
						"vpath:%d", i);
					ret = -EPERM;
					goto out;
				}
	}

	if ((event == VXGE_LL_FULL_RESET) || (event == VXGE_LL_COMPL_RESET)) {
		/* Reprogram the DA table with populated mac addresses */
		for (vp_id = 0; vp_id < vdev->no_of_vpath; vp_id++) {
			vxge_restore_vpath_mac_addr(&vdev->vpaths[vp_id]);
			vxge_restore_vpath_vid_table(&vdev->vpaths[vp_id]);
		}

		/* enable vpath interrupts */
		for (i = 0; i < vdev->no_of_vpath; i++)
			vxge_vpath_intr_enable(vdev, i);

		vxge_hw_device_intr_enable(vdev->devh);

		smp_wmb();

		/* Indicate card up */
		set_bit(__VXGE_STATE_CARD_UP, &vdev->state);

		/* Get the traffic to flow through the vpaths */
		for (i = 0; i < vdev->no_of_vpath; i++) {
			vxge_hw_vpath_enable(vdev->vpaths[i].handle);
			smp_wmb();
			vxge_hw_vpath_rx_doorbell_init(vdev->vpaths[i].handle);
		}

		netif_tx_wake_all_queues(vdev->ndev);
	}

	/* configure CI */
	vxge_config_ci_for_tti_rti(vdev);

out:
	vxge_debug_entryexit(VXGE_TRACE,
		"%s:%d  Exiting...", __func__, __LINE__);

	/* Indicate reset done */
	if ((event == VXGE_LL_FULL_RESET) || (event == VXGE_LL_COMPL_RESET))
		clear_bit(__VXGE_STATE_RESET_CARD, &vdev->state);
	return ret;
}

/*
 * vxge_reset
 * @vdev: pointer to ll device
 *
 * driver may reset the chip on events of serr, eccerr, etc
 */
static void vxge_reset(struct work_struct *work)
{
	struct vxgedev *vdev = container_of(work, struct vxgedev, reset_task);

	if (!netif_running(vdev->ndev))
		return;

	do_vxge_reset(vdev, VXGE_LL_FULL_RESET);
}

/**
 * vxge_poll - Receive handler when Receive Polling is used.
 * @dev: pointer to the device structure.
 * @budget: Number of packets budgeted to be processed in this iteration.
 *
 * This function comes into picture only if Receive side is being handled
 * through polling (called NAPI in linux). It mostly does what the normal
 * Rx interrupt handler does in terms of descriptor and packet processing
 * but not in an interrupt context. Also it will process a specified number
 * of packets at most in one iteration. This value is passed down by the
 * kernel as the function argument 'budget'.
 */
static int vxge_poll_msix(struct napi_struct *napi, int budget)
{
	struct vxge_ring *ring = container_of(napi, struct vxge_ring, napi);
	int pkts_processed;
	int budget_org = budget;

	ring->budget = budget;
	ring->pkts_processed = 0;
	vxge_hw_vpath_poll_rx(ring->handle);
	pkts_processed = ring->pkts_processed;

	if (ring->pkts_processed < budget_org) {
		napi_complete(napi);

		/* Re enable the Rx interrupts for the vpath */
		vxge_hw_channel_msix_unmask(
				(struct __vxge_hw_channel *)ring->handle,
				ring->rx_vector_no);
		mmiowb();
	}

	/* We are copying and returning the local variable, in case if after
	 * clearing the msix interrupt above, if the interrupt fires right
	 * away which can preempt this NAPI thread */
	return pkts_processed;
}

static int vxge_poll_inta(struct napi_struct *napi, int budget)
{
	struct vxgedev *vdev = container_of(napi, struct vxgedev, napi);
	int pkts_processed = 0;
	int i;
	int budget_org = budget;
	struct vxge_ring *ring;

	struct __vxge_hw_device *hldev = pci_get_drvdata(vdev->pdev);

	for (i = 0; i < vdev->no_of_vpath; i++) {
		ring = &vdev->vpaths[i].ring;
		ring->budget = budget;
		ring->pkts_processed = 0;
		vxge_hw_vpath_poll_rx(ring->handle);
		pkts_processed += ring->pkts_processed;
		budget -= ring->pkts_processed;
		if (budget <= 0)
			break;
	}

	VXGE_COMPLETE_ALL_TX(vdev);

	if (pkts_processed < budget_org) {
		napi_complete(napi);
		/* Re enable the Rx interrupts for the ring */
		vxge_hw_device_unmask_all(hldev);
		vxge_hw_device_flush_io(hldev);
	}

	return pkts_processed;
}

#ifdef CONFIG_NET_POLL_CONTROLLER
/**
 * vxge_netpoll - netpoll event handler entry point
 * @dev : pointer to the device structure.
 * Description:
 *      This function will be called by upper layer to check for events on the
 * interface in situations where interrupts are disabled. It is used for
 * specific in-kernel networking tasks, such as remote consoles and kernel
 * debugging over the network (example netdump in RedHat).
 */
static void vxge_netpoll(struct net_device *dev)
{
	struct __vxge_hw_device *hldev;
	struct vxgedev *vdev;

	vdev = netdev_priv(dev);
	hldev = pci_get_drvdata(vdev->pdev);

	vxge_debug_entryexit(VXGE_TRACE, "%s:%d", __func__, __LINE__);

	if (pci_channel_offline(vdev->pdev))
		return;

	disable_irq(dev->irq);
	vxge_hw_device_clear_tx_rx(hldev);

	vxge_hw_device_clear_tx_rx(hldev);
	VXGE_COMPLETE_ALL_RX(vdev);
	VXGE_COMPLETE_ALL_TX(vdev);

	enable_irq(dev->irq);

	vxge_debug_entryexit(VXGE_TRACE,
		"%s:%d  Exiting...", __func__, __LINE__);
}
#endif

/* RTH configuration */
static enum vxge_hw_status vxge_rth_configure(struct vxgedev *vdev)
{
	enum vxge_hw_status status = VXGE_HW_OK;
	struct vxge_hw_rth_hash_types hash_types;
	u8 itable[256] = {0}; /* indirection table */
	u8 mtable[256] = {0}; /* CPU to vpath mapping  */
	int index;

	/*
	 * Filling
	 * 	- itable with bucket numbers
	 * 	- mtable with bucket-to-vpath mapping
	 */
	for (index = 0; index < (1 << vdev->config.rth_bkt_sz); index++) {
		itable[index] = index;
		mtable[index] = index % vdev->no_of_vpath;
	}

	/* set indirection table, bucket-to-vpath mapping */
	status = vxge_hw_vpath_rts_rth_itable_set(vdev->vp_handles,
						vdev->no_of_vpath,
						mtable, itable,
						vdev->config.rth_bkt_sz);
	if (status != VXGE_HW_OK) {
		vxge_debug_init(VXGE_ERR,
			"RTH indirection table configuration failed "
			"for vpath:%d", vdev->vpaths[0].device_id);
		return status;
	}

	/* Fill RTH hash types */
	hash_types.hash_type_tcpipv4_en   = vdev->config.rth_hash_type_tcpipv4;
	hash_types.hash_type_ipv4_en      = vdev->config.rth_hash_type_ipv4;
	hash_types.hash_type_tcpipv6_en   = vdev->config.rth_hash_type_tcpipv6;
	hash_types.hash_type_ipv6_en      = vdev->config.rth_hash_type_ipv6;
	hash_types.hash_type_tcpipv6ex_en =
					vdev->config.rth_hash_type_tcpipv6ex;
	hash_types.hash_type_ipv6ex_en    = vdev->config.rth_hash_type_ipv6ex;

	/*
	 * Because the itable_set() method uses the active_table field
	 * for the target virtual path the RTH config should be updated
	 * for all VPATHs. The h/w only uses the lowest numbered VPATH
	 * when steering frames.
	 */
	 for (index = 0; index < vdev->no_of_vpath; index++) {
		status = vxge_hw_vpath_rts_rth_set(
				vdev->vpaths[index].handle,
				vdev->config.rth_algorithm,
				&hash_types,
				vdev->config.rth_bkt_sz);
		 if (status != VXGE_HW_OK) {
			vxge_debug_init(VXGE_ERR,
				"RTH configuration failed for vpath:%d",
				vdev->vpaths[index].device_id);
			return status;
		 }
	 }

	return status;
}

/* reset vpaths */
enum vxge_hw_status vxge_reset_all_vpaths(struct vxgedev *vdev)
{
	enum vxge_hw_status status = VXGE_HW_OK;
	struct vxge_vpath *vpath;
	int i;

	for (i = 0; i < vdev->no_of_vpath; i++) {
		vpath = &vdev->vpaths[i];
		if (vpath->handle) {
			if (vxge_hw_vpath_reset(vpath->handle) == VXGE_HW_OK) {
				if (is_vxge_card_up(vdev) &&
					vxge_hw_vpath_recover_from_reset(
						vpath->handle) != VXGE_HW_OK) {
					vxge_debug_init(VXGE_ERR,
						"vxge_hw_vpath_recover_"
						"from_reset failed for vpath: "
						"%d", i);
					return status;
				}
			} else {
				vxge_debug_init(VXGE_ERR,
					"vxge_hw_vpath_reset failed for "
					"vpath:%d", i);
					return status;
			}
		}
	}

	return status;
}

/* close vpaths */
static void vxge_close_vpaths(struct vxgedev *vdev, int index)
{
	struct vxge_vpath *vpath;
	int i;

	for (i = index; i < vdev->no_of_vpath; i++) {
		vpath = &vdev->vpaths[i];

		if (vpath->handle && vpath->is_open) {
			vxge_hw_vpath_close(vpath->handle);
			vdev->stats.vpaths_open--;
		}
		vpath->is_open = 0;
		vpath->handle = NULL;
	}
}

/* open vpaths */
static int vxge_open_vpaths(struct vxgedev *vdev)
{
	struct vxge_hw_vpath_attr attr;
	enum vxge_hw_status status;
	struct vxge_vpath *vpath;
	u32 vp_id = 0;
	int i;

	for (i = 0; i < vdev->no_of_vpath; i++) {
		vpath = &vdev->vpaths[i];
		vxge_assert(vpath->is_configured);

		if (!vdev->titan1) {
			struct vxge_hw_vp_config *vcfg;
			vcfg = &vdev->devh->config.vp_config[vpath->device_id];

			vcfg->rti.urange_a = RTI_T1A_RX_URANGE_A;
			vcfg->rti.urange_b = RTI_T1A_RX_URANGE_B;
			vcfg->rti.urange_c = RTI_T1A_RX_URANGE_C;
			vcfg->tti.uec_a = TTI_T1A_TX_UFC_A;
			vcfg->tti.uec_b = TTI_T1A_TX_UFC_B;
			vcfg->tti.uec_c = TTI_T1A_TX_UFC_C(vdev->mtu);
			vcfg->tti.uec_d = TTI_T1A_TX_UFC_D(vdev->mtu);
			vcfg->tti.ltimer_val = VXGE_T1A_TTI_LTIMER_VAL;
			vcfg->tti.rtimer_val = VXGE_T1A_TTI_RTIMER_VAL;
		}

		attr.vp_id = vpath->device_id;
		attr.fifo_attr.callback = vxge_xmit_compl;
		attr.fifo_attr.txdl_term = vxge_tx_term;
		attr.fifo_attr.per_txdl_space = sizeof(struct vxge_tx_priv);
		attr.fifo_attr.userdata = &vpath->fifo;

		attr.ring_attr.callback = vxge_rx_1b_compl;
		attr.ring_attr.rxd_init = vxge_rx_initial_replenish;
		attr.ring_attr.rxd_term = vxge_rx_term;
		attr.ring_attr.per_rxd_space = sizeof(struct vxge_rx_priv);
		attr.ring_attr.userdata = &vpath->ring;

		vpath->ring.ndev = vdev->ndev;
		vpath->ring.pdev = vdev->pdev;

		status = vxge_hw_vpath_open(vdev->devh, &attr, &vpath->handle);
		if (status == VXGE_HW_OK) {
			vpath->fifo.handle =
			    (struct __vxge_hw_fifo *)attr.fifo_attr.userdata;
			vpath->ring.handle =
			    (struct __vxge_hw_ring *)attr.ring_attr.userdata;
			vpath->fifo.tx_steering_type =
				vdev->config.tx_steering_type;
			vpath->fifo.ndev = vdev->ndev;
			vpath->fifo.pdev = vdev->pdev;
			if (vdev->config.tx_steering_type)
				vpath->fifo.txq =
					netdev_get_tx_queue(vdev->ndev, i);
			else
				vpath->fifo.txq =
					netdev_get_tx_queue(vdev->ndev, 0);
			vpath->fifo.indicate_max_pkts =
				vdev->config.fifo_indicate_max_pkts;
			vpath->fifo.tx_vector_no = 0;
			vpath->ring.rx_vector_no = 0;
			vpath->ring.rx_hwts = vdev->rx_hwts;
			vpath->is_open = 1;
			vdev->vp_handles[i] = vpath->handle;
			vpath->ring.vlan_tag_strip = vdev->vlan_tag_strip;
			vdev->stats.vpaths_open++;
		} else {
			vdev->stats.vpath_open_fail++;
			vxge_debug_init(VXGE_ERR, "%s: vpath: %d failed to "
					"open with status: %d",
					vdev->ndev->name, vpath->device_id,
					status);
			vxge_close_vpaths(vdev, 0);
			return -EPERM;
		}

		vp_id = vpath->handle->vpath->vp_id;
		vdev->vpaths_deployed |= vxge_mBIT(vp_id);
	}

	return VXGE_HW_OK;
}

/**
 *  adaptive_coalesce_tx_interrupts - Changes the interrupt coalescing
 *  if the interrupts are not within a range
 *  @fifo: pointer to transmit fifo structure
 *  Description: The function changes boundary timer and restriction timer
 *  value depends on the traffic
 *  Return Value: None
 */
static void adaptive_coalesce_tx_interrupts(struct vxge_fifo *fifo)
{
	fifo->interrupt_count++;
	if (jiffies > fifo->jiffies + HZ / 100) {
		struct __vxge_hw_fifo *hw_fifo = fifo->handle;

		fifo->jiffies = jiffies;
		if (fifo->interrupt_count > VXGE_T1A_MAX_TX_INTERRUPT_COUNT &&
		    hw_fifo->rtimer != VXGE_TTI_RTIMER_ADAPT_VAL) {
			hw_fifo->rtimer = VXGE_TTI_RTIMER_ADAPT_VAL;
			vxge_hw_vpath_dynamic_tti_rtimer_set(hw_fifo);
		} else if (hw_fifo->rtimer != 0) {
			hw_fifo->rtimer = 0;
			vxge_hw_vpath_dynamic_tti_rtimer_set(hw_fifo);
		}
		fifo->interrupt_count = 0;
	}
}

/**
 *  adaptive_coalesce_rx_interrupts - Changes the interrupt coalescing
 *  if the interrupts are not within a range
 *  @ring: pointer to receive ring structure
 *  Description: The function increases of decreases the packet counts within
 *  the ranges of traffic utilization, if the interrupts due to this ring are
 *  not within a fixed range.
 *  Return Value: Nothing
 */
static void adaptive_coalesce_rx_interrupts(struct vxge_ring *ring)
{
	ring->interrupt_count++;
	if (jiffies > ring->jiffies + HZ / 100) {
		struct __vxge_hw_ring *hw_ring = ring->handle;

		ring->jiffies = jiffies;
		if (ring->interrupt_count > VXGE_T1A_MAX_INTERRUPT_COUNT &&
		    hw_ring->rtimer != VXGE_RTI_RTIMER_ADAPT_VAL) {
			hw_ring->rtimer = VXGE_RTI_RTIMER_ADAPT_VAL;
			vxge_hw_vpath_dynamic_rti_rtimer_set(hw_ring);
		} else if (hw_ring->rtimer != 0) {
			hw_ring->rtimer = 0;
			vxge_hw_vpath_dynamic_rti_rtimer_set(hw_ring);
		}
		ring->interrupt_count = 0;
	}
}

/*
 *  vxge_isr_napi
 *  @irq: the irq of the device.
 *  @dev_id: a void pointer to the hldev structure of the Titan device
 *  @ptregs: pointer to the registers pushed on the stack.
 *
 *  This function is the ISR handler of the device when napi is enabled. It
 *  identifies the reason for the interrupt and calls the relevant service
 *  routines.
 */
static irqreturn_t vxge_isr_napi(int irq, void *dev_id)
{
	struct net_device *dev;
	struct __vxge_hw_device *hldev;
	u64 reason;
	enum vxge_hw_status status;
	struct vxgedev *vdev = (struct vxgedev *)dev_id;

	vxge_debug_intr(VXGE_TRACE, "%s:%d", __func__, __LINE__);

	dev = vdev->ndev;
	hldev = pci_get_drvdata(vdev->pdev);

	if (pci_channel_offline(vdev->pdev))
		return IRQ_NONE;

	if (unlikely(!is_vxge_card_up(vdev)))
		return IRQ_HANDLED;

	status = vxge_hw_device_begin_irq(hldev, vdev->exec_mode, &reason);
	if (status == VXGE_HW_OK) {
		vxge_hw_device_mask_all(hldev);

		if (reason &
			VXGE_HW_TITAN_GENERAL_INT_STATUS_VPATH_TRAFFIC_INT(
			vdev->vpaths_deployed >>
			(64 - VXGE_HW_MAX_VIRTUAL_PATHS))) {

			vxge_hw_device_clear_tx_rx(hldev);
			napi_schedule(&vdev->napi);
			vxge_debug_intr(VXGE_TRACE,
				"%s:%d  Exiting...", __func__, __LINE__);
			return IRQ_HANDLED;
		} else
			vxge_hw_device_unmask_all(hldev);
	} else if (unlikely((status == VXGE_HW_ERR_VPATH) ||
		(status == VXGE_HW_ERR_CRITICAL) ||
		(status == VXGE_HW_ERR_FIFO))) {
		vxge_hw_device_mask_all(hldev);
		vxge_hw_device_flush_io(hldev);
		return IRQ_HANDLED;
	} else if (unlikely(status == VXGE_HW_ERR_SLOT_FREEZE))
		return IRQ_HANDLED;

	vxge_debug_intr(VXGE_TRACE, "%s:%d  Exiting...", __func__, __LINE__);
	return IRQ_NONE;
}

#ifdef CONFIG_PCI_MSI

static irqreturn_t vxge_tx_msix_handle(int irq, void *dev_id)
{
	struct vxge_fifo *fifo = (struct vxge_fifo *)dev_id;

	adaptive_coalesce_tx_interrupts(fifo);

	vxge_hw_channel_msix_mask((struct __vxge_hw_channel *)fifo->handle,
				  fifo->tx_vector_no);

	vxge_hw_channel_msix_clear((struct __vxge_hw_channel *)fifo->handle,
				   fifo->tx_vector_no);

	VXGE_COMPLETE_VPATH_TX(fifo);

	vxge_hw_channel_msix_unmask((struct __vxge_hw_channel *)fifo->handle,
				    fifo->tx_vector_no);

	mmiowb();

	return IRQ_HANDLED;
}

static irqreturn_t vxge_rx_msix_napi_handle(int irq, void *dev_id)
{
	struct vxge_ring *ring = (struct vxge_ring *)dev_id;

	adaptive_coalesce_rx_interrupts(ring);

	vxge_hw_channel_msix_mask((struct __vxge_hw_channel *)ring->handle,
				  ring->rx_vector_no);

	vxge_hw_channel_msix_clear((struct __vxge_hw_channel *)ring->handle,
				   ring->rx_vector_no);

	napi_schedule(&ring->napi);
	return IRQ_HANDLED;
}

static irqreturn_t
vxge_alarm_msix_handle(int irq, void *dev_id)
{
	int i;
	enum vxge_hw_status status;
	struct vxge_vpath *vpath = (struct vxge_vpath *)dev_id;
	struct vxgedev *vdev = vpath->vdev;
	int msix_id = (vpath->handle->vpath->vp_id *
		VXGE_HW_VPATH_MSIX_ACTIVE) + VXGE_ALARM_MSIX_ID;

	for (i = 0; i < vdev->no_of_vpath; i++) {
		/* Reduce the chance of losing alarm interrupts by masking
		 * the vector. A pending bit will be set if an alarm is
		 * generated and on unmask the interrupt will be fired.
		 */
		vxge_hw_vpath_msix_mask(vdev->vpaths[i].handle, msix_id);
		vxge_hw_vpath_msix_clear(vdev->vpaths[i].handle, msix_id);
		mmiowb();

		status = vxge_hw_vpath_alarm_process(vdev->vpaths[i].handle,
			vdev->exec_mode);
		if (status == VXGE_HW_OK) {
			vxge_hw_vpath_msix_unmask(vdev->vpaths[i].handle,
						  msix_id);
			mmiowb();
			continue;
		}
		vxge_debug_intr(VXGE_ERR,
			"%s: vxge_hw_vpath_alarm_process failed %x ",
			VXGE_DRIVER_NAME, status);
	}
	return IRQ_HANDLED;
}

static int vxge_alloc_msix(struct vxgedev *vdev)
{
	int j, i, ret = 0;
	int msix_intr_vect = 0, temp;
	vdev->intr_cnt = 0;

start:
	/* Tx/Rx MSIX Vectors count */
	vdev->intr_cnt = vdev->no_of_vpath * 2;

	/* Alarm MSIX Vectors count */
	vdev->intr_cnt++;

	vdev->entries = kcalloc(vdev->intr_cnt, sizeof(struct msix_entry),
				GFP_KERNEL);
	if (!vdev->entries) {
		vxge_debug_init(VXGE_ERR,
			"%s: memory allocation failed",
			VXGE_DRIVER_NAME);
		ret = -ENOMEM;
		goto alloc_entries_failed;
	}

	vdev->vxge_entries = kcalloc(vdev->intr_cnt,
				     sizeof(struct vxge_msix_entry),
				     GFP_KERNEL);
	if (!vdev->vxge_entries) {
		vxge_debug_init(VXGE_ERR, "%s: memory allocation failed",
			VXGE_DRIVER_NAME);
		ret = -ENOMEM;
		goto alloc_vxge_entries_failed;
	}

	for (i = 0, j = 0; i < vdev->no_of_vpath; i++) {

		msix_intr_vect = i * VXGE_HW_VPATH_MSIX_ACTIVE;

		/* Initialize the fifo vector */
		vdev->entries[j].entry = msix_intr_vect;
		vdev->vxge_entries[j].entry = msix_intr_vect;
		vdev->vxge_entries[j].in_use = 0;
		j++;

		/* Initialize the ring vector */
		vdev->entries[j].entry = msix_intr_vect + 1;
		vdev->vxge_entries[j].entry = msix_intr_vect + 1;
		vdev->vxge_entries[j].in_use = 0;
		j++;
	}

	/* Initialize the alarm vector */
	vdev->entries[j].entry = VXGE_ALARM_MSIX_ID;
	vdev->vxge_entries[j].entry = VXGE_ALARM_MSIX_ID;
	vdev->vxge_entries[j].in_use = 0;

	ret = pci_enable_msix(vdev->pdev, vdev->entries, vdev->intr_cnt);
	if (ret > 0) {
		vxge_debug_init(VXGE_ERR,
			"%s: MSI-X enable failed for %d vectors, ret: %d",
			VXGE_DRIVER_NAME, vdev->intr_cnt, ret);
		if ((max_config_vpath != VXGE_USE_DEFAULT) || (ret < 3)) {
			ret = -ENODEV;
			goto enable_msix_failed;
		}

		kfree(vdev->entries);
		kfree(vdev->vxge_entries);
		vdev->entries = NULL;
		vdev->vxge_entries = NULL;
		/* Try with less no of vector by reducing no of vpaths count */
		temp = (ret - 1)/2;
		vxge_close_vpaths(vdev, temp);
		vdev->no_of_vpath = temp;
		goto start;
	} else if (ret < 0) {
		ret = -ENODEV;
		goto enable_msix_failed;
	}
	return 0;

enable_msix_failed:
	kfree(vdev->vxge_entries);
alloc_vxge_entries_failed:
	kfree(vdev->entries);
alloc_entries_failed:
	return ret;
}

static int vxge_enable_msix(struct vxgedev *vdev)
{

	int i, ret = 0;
	/* 0 - Tx, 1 - Rx  */
	int tim_msix_id[4] = {0, 1, 0, 0};

	vdev->intr_cnt = 0;

	/* allocate msix vectors */
	ret = vxge_alloc_msix(vdev);
	if (!ret) {
		for (i = 0; i < vdev->no_of_vpath; i++) {
			struct vxge_vpath *vpath = &vdev->vpaths[i];

			/* If fifo or ring are not enabled, the MSIX vector for
			 * it should be set to 0.
			 */
			vpath->ring.rx_vector_no = (vpath->device_id *
						VXGE_HW_VPATH_MSIX_ACTIVE) + 1;

			vpath->fifo.tx_vector_no = (vpath->device_id *
						VXGE_HW_VPATH_MSIX_ACTIVE);

			vxge_hw_vpath_msix_set(vpath->handle, tim_msix_id,
					       VXGE_ALARM_MSIX_ID);
		}
	}

	return ret;
}

static void vxge_rem_msix_isr(struct vxgedev *vdev)
{
	int intr_cnt;

	for (intr_cnt = 0; intr_cnt < (vdev->no_of_vpath * 2 + 1);
		intr_cnt++) {
		if (vdev->vxge_entries[intr_cnt].in_use) {
			synchronize_irq(vdev->entries[intr_cnt].vector);
			free_irq(vdev->entries[intr_cnt].vector,
				vdev->vxge_entries[intr_cnt].arg);
			vdev->vxge_entries[intr_cnt].in_use = 0;
		}
	}

	kfree(vdev->entries);
	kfree(vdev->vxge_entries);
	vdev->entries = NULL;
	vdev->vxge_entries = NULL;

	if (vdev->config.intr_type == MSI_X)
		pci_disable_msix(vdev->pdev);
}
#endif

static void vxge_rem_isr(struct vxgedev *vdev)
{
	struct __vxge_hw_device *hldev;
	hldev = pci_get_drvdata(vdev->pdev);

#ifdef CONFIG_PCI_MSI
	if (vdev->config.intr_type == MSI_X) {
		vxge_rem_msix_isr(vdev);
	} else
#endif
	if (vdev->config.intr_type == INTA) {
			synchronize_irq(vdev->pdev->irq);
			free_irq(vdev->pdev->irq, vdev);
	}
}

static int vxge_add_isr(struct vxgedev *vdev)
{
	int ret = 0;
#ifdef CONFIG_PCI_MSI
	int vp_idx = 0, intr_idx = 0, intr_cnt = 0, msix_idx = 0, irq_req = 0;
	int pci_fun = PCI_FUNC(vdev->pdev->devfn);

	if (vdev->config.intr_type == MSI_X)
		ret = vxge_enable_msix(vdev);

	if (ret) {
		vxge_debug_init(VXGE_ERR,
			"%s: Enabling MSI-X Failed", VXGE_DRIVER_NAME);
		vxge_debug_init(VXGE_ERR,
			"%s: Defaulting to INTA", VXGE_DRIVER_NAME);
		vdev->config.intr_type = INTA;
	}

	if (vdev->config.intr_type == MSI_X) {
		for (intr_idx = 0;
		     intr_idx < (vdev->no_of_vpath *
			VXGE_HW_VPATH_MSIX_ACTIVE); intr_idx++) {

			msix_idx = intr_idx % VXGE_HW_VPATH_MSIX_ACTIVE;
			irq_req = 0;

			switch (msix_idx) {
			case 0:
				snprintf(vdev->desc[intr_cnt], VXGE_INTR_STRLEN,
				"%s:vxge:MSI-X %d - Tx - fn:%d vpath:%d",
					vdev->ndev->name,
					vdev->entries[intr_cnt].entry,
					pci_fun, vp_idx);
				ret = request_irq(
				    vdev->entries[intr_cnt].vector,
					vxge_tx_msix_handle, 0,
					vdev->desc[intr_cnt],
					&vdev->vpaths[vp_idx].fifo);
					vdev->vxge_entries[intr_cnt].arg =
						&vdev->vpaths[vp_idx].fifo;
				irq_req = 1;
				break;
			case 1:
				snprintf(vdev->desc[intr_cnt], VXGE_INTR_STRLEN,
				"%s:vxge:MSI-X %d - Rx - fn:%d vpath:%d",
					vdev->ndev->name,
					vdev->entries[intr_cnt].entry,
					pci_fun, vp_idx);
				ret = request_irq(
				    vdev->entries[intr_cnt].vector,
					vxge_rx_msix_napi_handle,
					0,
					vdev->desc[intr_cnt],
					&vdev->vpaths[vp_idx].ring);
					vdev->vxge_entries[intr_cnt].arg =
						&vdev->vpaths[vp_idx].ring;
				irq_req = 1;
				break;
			}

			if (ret) {
				vxge_debug_init(VXGE_ERR,
					"%s: MSIX - %d  Registration failed",
					vdev->ndev->name, intr_cnt);
				vxge_rem_msix_isr(vdev);
				vdev->config.intr_type = INTA;
				vxge_debug_init(VXGE_ERR,
					"%s: Defaulting to INTA"
					, vdev->ndev->name);
					goto INTA_MODE;
			}

			if (irq_req) {
				/* We requested for this msix interrupt */
				vdev->vxge_entries[intr_cnt].in_use = 1;
				msix_idx +=  vdev->vpaths[vp_idx].device_id *
					VXGE_HW_VPATH_MSIX_ACTIVE;
				vxge_hw_vpath_msix_unmask(
					vdev->vpaths[vp_idx].handle,
					msix_idx);
				intr_cnt++;
			}

			/* Point to next vpath handler */
			if (((intr_idx + 1) % VXGE_HW_VPATH_MSIX_ACTIVE == 0) &&
			    (vp_idx < (vdev->no_of_vpath - 1)))
				vp_idx++;
		}

		intr_cnt = vdev->no_of_vpath * 2;
		snprintf(vdev->desc[intr_cnt], VXGE_INTR_STRLEN,
			"%s:vxge:MSI-X %d - Alarm - fn:%d",
			vdev->ndev->name,
			vdev->entries[intr_cnt].entry,
			pci_fun);
		/* For Alarm interrupts */
		ret = request_irq(vdev->entries[intr_cnt].vector,
					vxge_alarm_msix_handle, 0,
					vdev->desc[intr_cnt],
					&vdev->vpaths[0]);
		if (ret) {
			vxge_debug_init(VXGE_ERR,
				"%s: MSIX - %d Registration failed",
				vdev->ndev->name, intr_cnt);
			vxge_rem_msix_isr(vdev);
			vdev->config.intr_type = INTA;
			vxge_debug_init(VXGE_ERR,
				"%s: Defaulting to INTA",
				vdev->ndev->name);
				goto INTA_MODE;
		}

		msix_idx = (vdev->vpaths[0].handle->vpath->vp_id *
			VXGE_HW_VPATH_MSIX_ACTIVE) + VXGE_ALARM_MSIX_ID;
		vxge_hw_vpath_msix_unmask(vdev->vpaths[vp_idx].handle,
					msix_idx);
		vdev->vxge_entries[intr_cnt].in_use = 1;
		vdev->vxge_entries[intr_cnt].arg = &vdev->vpaths[0];
	}
INTA_MODE:
#endif

	if (vdev->config.intr_type == INTA) {
		snprintf(vdev->desc[0], VXGE_INTR_STRLEN,
			"%s:vxge:INTA", vdev->ndev->name);
		vxge_hw_device_set_intr_type(vdev->devh,
			VXGE_HW_INTR_MODE_IRQLINE);

		vxge_hw_vpath_tti_ci_set(vdev->vpaths[0].fifo.handle);

		ret = request_irq((int) vdev->pdev->irq,
			vxge_isr_napi,
			IRQF_SHARED, vdev->desc[0], vdev);
		if (ret) {
			vxge_debug_init(VXGE_ERR,
				"%s %s-%d: ISR registration failed",
				VXGE_DRIVER_NAME, "IRQ", vdev->pdev->irq);
			return -ENODEV;
		}
		vxge_debug_init(VXGE_TRACE,
			"new %s-%d line allocated",
			"IRQ", vdev->pdev->irq);
	}

	return VXGE_HW_OK;
}

static void vxge_poll_vp_reset(unsigned long data)
{
	struct vxgedev *vdev = (struct vxgedev *)data;
	int i, j = 0;

	for (i = 0; i < vdev->no_of_vpath; i++) {
		if (test_bit(i, &vdev->vp_reset)) {
			vxge_reset_vpath(vdev, i);
			j++;
		}
	}
	if (j && (vdev->config.intr_type != MSI_X)) {
		vxge_hw_device_unmask_all(vdev->devh);
		vxge_hw_device_flush_io(vdev->devh);
	}

	mod_timer(&vdev->vp_reset_timer, jiffies + HZ / 2);
}

static void vxge_poll_vp_lockup(unsigned long data)
{
	struct vxgedev *vdev = (struct vxgedev *)data;
	enum vxge_hw_status status = VXGE_HW_OK;
	struct vxge_vpath *vpath;
	struct vxge_ring *ring;
	int i;

	for (i = 0; i < vdev->no_of_vpath; i++) {
		ring = &vdev->vpaths[i].ring;
		/* Did this vpath received any packets */
		if (ring->stats.prev_rx_frms == ring->stats.rx_frms) {
			status = vxge_hw_vpath_check_leak(ring->handle);

			/* Did it received any packets last time */
			if ((VXGE_HW_FAIL == status) &&
				(VXGE_HW_FAIL == ring->last_status)) {

				/* schedule vpath reset */
				if (!test_and_set_bit(i, &vdev->vp_reset)) {
					vpath = &vdev->vpaths[i];

					/* disable interrupts for this vpath */
					vxge_vpath_intr_disable(vdev, i);

					/* stop the queue for this vpath */
					netif_tx_stop_queue(vpath->fifo.txq);
					continue;
				}
			}
		}
		ring->stats.prev_rx_frms = ring->stats.rx_frms;
		ring->last_status = status;
	}

	/* Check every 1 milli second */
	mod_timer(&vdev->vp_lockup_timer, jiffies + HZ / 1000);
}

static u32 vxge_fix_features(struct net_device *dev, u32 features)
{
	u32 changed = dev->features ^ features;

	/* Enabling RTH requires some of the logic in vxge_device_register and a
	 * vpath reset.  Due to these restrictions, only allow modification
	 * while the interface is down.
	 */
	if ((changed & NETIF_F_RXHASH) && netif_running(dev))
		features ^= NETIF_F_RXHASH;

	return features;
}

static int vxge_set_features(struct net_device *dev, u32 features)
{
	struct vxgedev *vdev = netdev_priv(dev);
	u32 changed = dev->features ^ features;

	if (!(changed & NETIF_F_RXHASH))
		return 0;

	/* !netif_running() ensured by vxge_fix_features() */

	vdev->devh->config.rth_en = !!(features & NETIF_F_RXHASH);
	if (vxge_reset_all_vpaths(vdev) != VXGE_HW_OK) {
		dev->features = features ^ NETIF_F_RXHASH;
		vdev->devh->config.rth_en = !!(dev->features & NETIF_F_RXHASH);
		return -EIO;
	}

	return 0;
}

/**
 * vxge_open
 * @dev: pointer to the device structure.
 *
 * This function is the open entry point of the driver. It mainly calls a
 * function to allocate Rx buffers and inserts them into the buffer
 * descriptors and then enables the Rx part of the NIC.
 * Return value: '0' on success and an appropriate (-)ve integer as
 * defined in errno.h file on failure.
 */
static int vxge_open(struct net_device *dev)
{
	enum vxge_hw_status status;
	struct vxgedev *vdev;
	struct __vxge_hw_device *hldev;
	struct vxge_vpath *vpath;
	int ret = 0;
	int i;
	u64 val64, function_mode;

	vxge_debug_entryexit(VXGE_TRACE,
		"%s: %s:%d", dev->name, __func__, __LINE__);

	vdev = netdev_priv(dev);
	hldev = pci_get_drvdata(vdev->pdev);
	function_mode = vdev->config.device_hw_info.function_mode;

	/* make sure you have link off by default every time Nic is
	 * initialized */
	netif_carrier_off(dev);

	/* Open VPATHs */
	status = vxge_open_vpaths(vdev);
	if (status != VXGE_HW_OK) {
		vxge_debug_init(VXGE_ERR,
			"%s: fatal: Vpath open failed", vdev->ndev->name);
		ret = -EPERM;
		goto out0;
	}

	vdev->mtu = dev->mtu;

	status = vxge_add_isr(vdev);
	if (status != VXGE_HW_OK) {
		vxge_debug_init(VXGE_ERR,
			"%s: fatal: ISR add failed", dev->name);
		ret = -EPERM;
		goto out1;
	}

	if (vdev->config.intr_type != MSI_X) {
		netif_napi_add(dev, &vdev->napi, vxge_poll_inta,
			vdev->config.napi_weight);
		napi_enable(&vdev->napi);
		for (i = 0; i < vdev->no_of_vpath; i++) {
			vpath = &vdev->vpaths[i];
			vpath->ring.napi_p = &vdev->napi;
		}
	} else {
		for (i = 0; i < vdev->no_of_vpath; i++) {
			vpath = &vdev->vpaths[i];
			netif_napi_add(dev, &vpath->ring.napi,
			    vxge_poll_msix, vdev->config.napi_weight);
			napi_enable(&vpath->ring.napi);
			vpath->ring.napi_p = &vpath->ring.napi;
		}
	}

	/* configure RTH */
	if (vdev->config.rth_steering) {
		status = vxge_rth_configure(vdev);
		if (status != VXGE_HW_OK) {
			vxge_debug_init(VXGE_ERR,
				"%s: fatal: RTH configuration failed",
				dev->name);
			ret = -EPERM;
			goto out2;
		}
	}
	printk(KERN_INFO "%s: Receive Hashing Offload %s\n", dev->name,
	       hldev->config.rth_en ? "enabled" : "disabled");

	for (i = 0; i < vdev->no_of_vpath; i++) {
		vpath = &vdev->vpaths[i];

		/* set initial mtu before enabling the device */
		status = vxge_hw_vpath_mtu_set(vpath->handle, vdev->mtu);
		if (status != VXGE_HW_OK) {
			vxge_debug_init(VXGE_ERR,
				"%s: fatal: can not set new MTU", dev->name);
			ret = -EPERM;
			goto out2;
		}
	}

	VXGE_DEVICE_DEBUG_LEVEL_SET(VXGE_TRACE, VXGE_COMPONENT_LL, vdev);
	vxge_debug_init(vdev->level_trace,
		"%s: MTU is %d", vdev->ndev->name, vdev->mtu);
	VXGE_DEVICE_DEBUG_LEVEL_SET(VXGE_ERR, VXGE_COMPONENT_LL, vdev);

	/* Restore the DA, VID table and also multicast and promiscuous mode
	 * states
	 */
	if (vdev->all_multi_flg) {
		for (i = 0; i < vdev->no_of_vpath; i++) {
			vpath = &vdev->vpaths[i];
			vxge_restore_vpath_mac_addr(vpath);
			vxge_restore_vpath_vid_table(vpath);

			status = vxge_hw_vpath_mcast_enable(vpath->handle);
			if (status != VXGE_HW_OK)
				vxge_debug_init(VXGE_ERR,
					"%s:%d Enabling multicast failed",
					__func__, __LINE__);
		}
	}

	/* Enable vpath to sniff all unicast/multicast traffic that not
	 * addressed to them. We allow promiscuous mode for PF only
	 */

	val64 = 0;
	for (i = 0; i < VXGE_HW_MAX_VIRTUAL_PATHS; i++)
		val64 |= VXGE_HW_RXMAC_AUTHORIZE_ALL_ADDR_VP(i);

	vxge_hw_mgmt_reg_write(vdev->devh,
		vxge_hw_mgmt_reg_type_mrpcim,
		0,
		(ulong)offsetof(struct vxge_hw_mrpcim_reg,
			rxmac_authorize_all_addr),
		val64);

	vxge_hw_mgmt_reg_write(vdev->devh,
		vxge_hw_mgmt_reg_type_mrpcim,
		0,
		(ulong)offsetof(struct vxge_hw_mrpcim_reg,
			rxmac_authorize_all_vid),
		val64);

	vxge_set_multicast(dev);

	/* Enabling Bcast and mcast for all vpath */
	for (i = 0; i < vdev->no_of_vpath; i++) {
		vpath = &vdev->vpaths[i];
		status = vxge_hw_vpath_bcast_enable(vpath->handle);
		if (status != VXGE_HW_OK)
			vxge_debug_init(VXGE_ERR,
				"%s : Can not enable bcast for vpath "
				"id %d", dev->name, i);
		if (vdev->config.addr_learn_en) {
			status = vxge_hw_vpath_mcast_enable(vpath->handle);
			if (status != VXGE_HW_OK)
				vxge_debug_init(VXGE_ERR,
					"%s : Can not enable mcast for vpath "
					"id %d", dev->name, i);
		}
	}

	vxge_hw_device_setpause_data(vdev->devh, 0,
		vdev->config.tx_pause_enable,
		vdev->config.rx_pause_enable);

	if (vdev->vp_reset_timer.function == NULL)
		vxge_os_timer(vdev->vp_reset_timer,
			vxge_poll_vp_reset, vdev, (HZ/2));

	/* There is no need to check for RxD leak and RxD lookup on Titan1A */
	if (vdev->titan1 && vdev->vp_lockup_timer.function == NULL)
		vxge_os_timer(vdev->vp_lockup_timer, vxge_poll_vp_lockup, vdev,
			      HZ / 2);

	set_bit(__VXGE_STATE_CARD_UP, &vdev->state);

	smp_wmb();

	if (vxge_hw_device_link_state_get(vdev->devh) == VXGE_HW_LINK_UP) {
		netif_carrier_on(vdev->ndev);
		netdev_notice(vdev->ndev, "Link Up\n");
		vdev->stats.link_up++;
	}

	vxge_hw_device_intr_enable(vdev->devh);

	smp_wmb();

	for (i = 0; i < vdev->no_of_vpath; i++) {
		vpath = &vdev->vpaths[i];

		vxge_hw_vpath_enable(vpath->handle);
		smp_wmb();
		vxge_hw_vpath_rx_doorbell_init(vpath->handle);
	}

	netif_tx_start_all_queues(vdev->ndev);

	/* configure CI */
	vxge_config_ci_for_tti_rti(vdev);

	goto out0;

out2:
	vxge_rem_isr(vdev);

	/* Disable napi */
	if (vdev->config.intr_type != MSI_X)
		napi_disable(&vdev->napi);
	else {
		for (i = 0; i < vdev->no_of_vpath; i++)
			napi_disable(&vdev->vpaths[i].ring.napi);
	}

out1:
	vxge_close_vpaths(vdev, 0);
out0:
	vxge_debug_entryexit(VXGE_TRACE,
				"%s: %s:%d  Exiting...",
				dev->name, __func__, __LINE__);
	return ret;
}

/* Loop through the mac address list and delete all the entries */
static void vxge_free_mac_add_list(struct vxge_vpath *vpath)
{

	struct list_head *entry, *next;
	if (list_empty(&vpath->mac_addr_list))
		return;

	list_for_each_safe(entry, next, &vpath->mac_addr_list) {
		list_del(entry);
		kfree((struct vxge_mac_addrs *)entry);
	}
}

static void vxge_napi_del_all(struct vxgedev *vdev)
{
	int i;
	if (vdev->config.intr_type != MSI_X)
		netif_napi_del(&vdev->napi);
	else {
		for (i = 0; i < vdev->no_of_vpath; i++)
			netif_napi_del(&vdev->vpaths[i].ring.napi);
	}
}

static int do_vxge_close(struct net_device *dev, int do_io)
{
	enum vxge_hw_status status;
	struct vxgedev *vdev;
	struct __vxge_hw_device *hldev;
	int i;
	u64 val64, vpath_vector;
	vxge_debug_entryexit(VXGE_TRACE, "%s: %s:%d",
		dev->name, __func__, __LINE__);

	vdev = netdev_priv(dev);
	hldev = pci_get_drvdata(vdev->pdev);

	if (unlikely(!is_vxge_card_up(vdev)))
		return 0;

	/* If vxge_handle_crit_err task is executing,
	 * wait till it completes. */
	while (test_and_set_bit(__VXGE_STATE_RESET_CARD, &vdev->state))
		msleep(50);

	if (do_io) {
		/* Put the vpath back in normal mode */
		vpath_vector = vxge_mBIT(vdev->vpaths[0].device_id);
		status = vxge_hw_mgmt_reg_read(vdev->devh,
				vxge_hw_mgmt_reg_type_mrpcim,
				0,
				(ulong)offsetof(
					struct vxge_hw_mrpcim_reg,
					rts_mgr_cbasin_cfg),
				&val64);
		if (status == VXGE_HW_OK) {
			val64 &= ~vpath_vector;
			status = vxge_hw_mgmt_reg_write(vdev->devh,
					vxge_hw_mgmt_reg_type_mrpcim,
					0,
					(ulong)offsetof(
						struct vxge_hw_mrpcim_reg,
						rts_mgr_cbasin_cfg),
					val64);
		}

		/* Remove the function 0 from promiscuous mode */
		vxge_hw_mgmt_reg_write(vdev->devh,
			vxge_hw_mgmt_reg_type_mrpcim,
			0,
			(ulong)offsetof(struct vxge_hw_mrpcim_reg,
				rxmac_authorize_all_addr),
			0);

		vxge_hw_mgmt_reg_write(vdev->devh,
			vxge_hw_mgmt_reg_type_mrpcim,
			0,
			(ulong)offsetof(struct vxge_hw_mrpcim_reg,
				rxmac_authorize_all_vid),
			0);

		smp_wmb();
	}

	if (vdev->titan1)
		del_timer_sync(&vdev->vp_lockup_timer);

	del_timer_sync(&vdev->vp_reset_timer);

	if (do_io)
		vxge_hw_device_wait_receive_idle(hldev);

	clear_bit(__VXGE_STATE_CARD_UP, &vdev->state);

	/* Disable napi */
	if (vdev->config.intr_type != MSI_X)
		napi_disable(&vdev->napi);
	else {
		for (i = 0; i < vdev->no_of_vpath; i++)
			napi_disable(&vdev->vpaths[i].ring.napi);
	}

	netif_carrier_off(vdev->ndev);
	netdev_notice(vdev->ndev, "Link Down\n");
	netif_tx_stop_all_queues(vdev->ndev);

	/* Note that at this point xmit() is stopped by upper layer */
	if (do_io)
		vxge_hw_device_intr_disable(vdev->devh);

	vxge_rem_isr(vdev);

	vxge_napi_del_all(vdev);

	if (do_io)
		vxge_reset_all_vpaths(vdev);

	vxge_close_vpaths(vdev, 0);

	vxge_debug_entryexit(VXGE_TRACE,
		"%s: %s:%d  Exiting...", dev->name, __func__, __LINE__);

	clear_bit(__VXGE_STATE_RESET_CARD, &vdev->state);

	return 0;
}

/**
 * vxge_close
 * @dev: device pointer.
 *
 * This is the stop entry point of the driver. It needs to undo exactly
 * whatever was done by the open entry point, thus it's usually referred to
 * as the close function.Among other things this function mainly stops the
 * Rx side of the NIC and frees all the Rx buffers in the Rx rings.
 * Return value: '0' on success and an appropriate (-)ve integer as
 * defined in errno.h file on failure.
 */
static int vxge_close(struct net_device *dev)
{
	do_vxge_close(dev, 1);
	return 0;
}

/**
 * vxge_change_mtu
 * @dev: net device pointer.
 * @new_mtu :the new MTU size for the device.
 *
 * A driver entry point to change MTU size for the device. Before changing
 * the MTU the device must be stopped.
 */
static int vxge_change_mtu(struct net_device *dev, int new_mtu)
{
	struct vxgedev *vdev = netdev_priv(dev);

	vxge_debug_entryexit(vdev->level_trace,
		"%s:%d", __func__, __LINE__);
	if ((new_mtu < VXGE_HW_MIN_MTU) || (new_mtu > VXGE_HW_MAX_MTU)) {
		vxge_debug_init(vdev->level_err,
			"%s: mtu size is invalid", dev->name);
		return -EPERM;
	}

	/* check if device is down already */
	if (unlikely(!is_vxge_card_up(vdev))) {
		/* just store new value, will use later on open() */
		dev->mtu = new_mtu;
		vxge_debug_init(vdev->level_err,
			"%s", "device is down on MTU change");
		return 0;
	}

	vxge_debug_init(vdev->level_trace,
		"trying to apply new MTU %d", new_mtu);

	if (vxge_close(dev))
		return -EIO;

	dev->mtu = new_mtu;
	vdev->mtu = new_mtu;

	if (vxge_open(dev))
		return -EIO;

	vxge_debug_init(vdev->level_trace,
		"%s: MTU changed to %d", vdev->ndev->name, new_mtu);

	vxge_debug_entryexit(vdev->level_trace,
		"%s:%d  Exiting...", __func__, __LINE__);

	return 0;
}

/**
 * vxge_get_stats64
 * @dev: pointer to the device structure
 * @stats: pointer to struct rtnl_link_stats64
 *
 */
static struct rtnl_link_stats64 *
vxge_get_stats64(struct net_device *dev, struct rtnl_link_stats64 *net_stats)
{
	struct vxgedev *vdev = netdev_priv(dev);
	int k;

	/* net_stats already zeroed by caller */
	for (k = 0; k < vdev->no_of_vpath; k++) {
		net_stats->rx_packets += vdev->vpaths[k].ring.stats.rx_frms;
		net_stats->rx_bytes += vdev->vpaths[k].ring.stats.rx_bytes;
		net_stats->rx_errors += vdev->vpaths[k].ring.stats.rx_errors;
		net_stats->multicast += vdev->vpaths[k].ring.stats.rx_mcast;
		net_stats->rx_dropped += vdev->vpaths[k].ring.stats.rx_dropped;
		net_stats->tx_packets += vdev->vpaths[k].fifo.stats.tx_frms;
		net_stats->tx_bytes += vdev->vpaths[k].fifo.stats.tx_bytes;
		net_stats->tx_errors += vdev->vpaths[k].fifo.stats.tx_errors;
	}

	return net_stats;
}

static enum vxge_hw_status vxge_timestamp_config(struct __vxge_hw_device *devh)
{
	enum vxge_hw_status status;
	u64 val64;

	/* Timestamp is passed to the driver via the FCS, therefore we
	 * must disable the FCS stripping by the adapter.  Since this is
	 * required for the driver to load (due to a hardware bug),
	 * there is no need to do anything special here.
	 */
	val64 = VXGE_HW_XMAC_TIMESTAMP_EN |
		VXGE_HW_XMAC_TIMESTAMP_USE_LINK_ID(0) |
		VXGE_HW_XMAC_TIMESTAMP_INTERVAL(0);

	status = vxge_hw_mgmt_reg_write(devh,
					vxge_hw_mgmt_reg_type_mrpcim,
					0,
					offsetof(struct vxge_hw_mrpcim_reg,
						 xmac_timestamp),
					val64);
	vxge_hw_device_flush_io(devh);
	devh->config.hwts_en = VXGE_HW_HWTS_ENABLE;
	return status;
}

static int vxge_hwtstamp_ioctl(struct vxgedev *vdev, void __user *data)
{
	struct hwtstamp_config config;
	int i;

	if (copy_from_user(&config, data, sizeof(config)))
		return -EFAULT;

	/* reserved for future extensions */
	if (config.flags)
		return -EINVAL;

	/* Transmit HW Timestamp not supported */
	switch (config.tx_type) {
	case HWTSTAMP_TX_OFF:
		break;
	case HWTSTAMP_TX_ON:
	default:
		return -ERANGE;
	}

	switch (config.rx_filter) {
	case HWTSTAMP_FILTER_NONE:
		vdev->rx_hwts = 0;
		config.rx_filter = HWTSTAMP_FILTER_NONE;
		break;

	case HWTSTAMP_FILTER_ALL:
	case HWTSTAMP_FILTER_SOME:
	case HWTSTAMP_FILTER_PTP_V1_L4_EVENT:
	case HWTSTAMP_FILTER_PTP_V1_L4_SYNC:
	case HWTSTAMP_FILTER_PTP_V1_L4_DELAY_REQ:
	case HWTSTAMP_FILTER_PTP_V2_L4_EVENT:
	case HWTSTAMP_FILTER_PTP_V2_L4_SYNC:
	case HWTSTAMP_FILTER_PTP_V2_L4_DELAY_REQ:
	case HWTSTAMP_FILTER_PTP_V2_L2_EVENT:
	case HWTSTAMP_FILTER_PTP_V2_L2_SYNC:
	case HWTSTAMP_FILTER_PTP_V2_L2_DELAY_REQ:
	case HWTSTAMP_FILTER_PTP_V2_EVENT:
	case HWTSTAMP_FILTER_PTP_V2_SYNC:
	case HWTSTAMP_FILTER_PTP_V2_DELAY_REQ:
		if (vdev->devh->config.hwts_en != VXGE_HW_HWTS_ENABLE)
			return -EFAULT;

		vdev->rx_hwts = 1;
		config.rx_filter = HWTSTAMP_FILTER_ALL;
		break;

	default:
		 return -ERANGE;
	}

	for (i = 0; i < vdev->no_of_vpath; i++)
		vdev->vpaths[i].ring.rx_hwts = vdev->rx_hwts;

	if (copy_to_user(data, &config, sizeof(config)))
		return -EFAULT;

	return 0;
}

/**
 * vxge_ioctl
 * @dev: Device pointer.
 * @ifr: An IOCTL specific structure, that can contain a pointer to
 *       a proprietary structure used to pass information to the driver.
 * @cmd: This is used to distinguish between the different commands that
 *       can be passed to the IOCTL functions.
 *
 * Entry point for the Ioctl.
 */
static int vxge_ioctl(struct net_device *dev, struct ifreq *rq, int cmd)
{
	struct vxgedev *vdev = netdev_priv(dev);
	int ret;

	switch (cmd) {
	case SIOCSHWTSTAMP:
		ret = vxge_hwtstamp_ioctl(vdev, rq->ifr_data);
		if (ret)
			return ret;
		break;
	default:
		return -EOPNOTSUPP;
	}

	return 0;
}

/**
 * vxge_tx_watchdog
 * @dev: pointer to net device structure
 *
 * Watchdog for transmit side.
 * This function is triggered if the Tx Queue is stopped
 * for a pre-defined amount of time when the Interface is still up.
 */
static void vxge_tx_watchdog(struct net_device *dev)
{
	struct vxgedev *vdev;

	vxge_debug_entryexit(VXGE_TRACE, "%s:%d", __func__, __LINE__);

	vdev = netdev_priv(dev);

	vdev->cric_err_event = VXGE_HW_EVENT_RESET_START;

	schedule_work(&vdev->reset_task);
	vxge_debug_entryexit(VXGE_TRACE,
		"%s:%d  Exiting...", __func__, __LINE__);
}

/**
 * vxge_vlan_rx_register
 * @dev: net device pointer.
 * @grp: vlan group
 *
 * Vlan group registration
 */
static void
vxge_vlan_rx_register(struct net_device *dev, struct vlan_group *grp)
{
	struct vxgedev *vdev;
	struct vxge_vpath *vpath;
	int vp;
	u64 vid;
	enum vxge_hw_status status;
	int i;

	vxge_debug_entryexit(VXGE_TRACE, "%s:%d", __func__, __LINE__);

	vdev = netdev_priv(dev);

	vpath = &vdev->vpaths[0];
	if ((NULL == grp) && (vpath->is_open)) {
		/* Get the first vlan */
		status = vxge_hw_vpath_vid_get(vpath->handle, &vid);

		while (status == VXGE_HW_OK) {

			/* Delete this vlan from the vid table */
			for (vp = 0; vp < vdev->no_of_vpath; vp++) {
				vpath = &vdev->vpaths[vp];
				if (!vpath->is_open)
					continue;

				vxge_hw_vpath_vid_delete(vpath->handle, vid);
			}

			/* Get the next vlan to be deleted */
			vpath = &vdev->vpaths[0];
			status = vxge_hw_vpath_vid_get(vpath->handle, &vid);
		}
	}

	vdev->vlgrp = grp;

	for (i = 0; i < vdev->no_of_vpath; i++) {
		if (vdev->vpaths[i].is_configured)
			vdev->vpaths[i].ring.vlgrp = grp;
	}

	vxge_debug_entryexit(VXGE_TRACE,
		"%s:%d  Exiting...", __func__, __LINE__);
}

/**
 * vxge_vlan_rx_add_vid
 * @dev: net device pointer.
 * @vid: vid
 *
 * Add the vlan id to the devices vlan id table
 */
static void
vxge_vlan_rx_add_vid(struct net_device *dev, unsigned short vid)
{
	struct vxgedev *vdev;
	struct vxge_vpath *vpath;
	int vp_id;

	vdev = netdev_priv(dev);

	/* Add these vlan to the vid table */
	for (vp_id = 0; vp_id < vdev->no_of_vpath; vp_id++) {
		vpath = &vdev->vpaths[vp_id];
		if (!vpath->is_open)
			continue;
		vxge_hw_vpath_vid_add(vpath->handle, vid);
	}
}

/**
 * vxge_vlan_rx_add_vid
 * @dev: net device pointer.
 * @vid: vid
 *
 * Remove the vlan id from the device's vlan id table
 */
static void
vxge_vlan_rx_kill_vid(struct net_device *dev, unsigned short vid)
{
	struct vxgedev *vdev;
	struct vxge_vpath *vpath;
	int vp_id;

	vxge_debug_entryexit(VXGE_TRACE, "%s:%d", __func__, __LINE__);

	vdev = netdev_priv(dev);

	vlan_group_set_device(vdev->vlgrp, vid, NULL);

	/* Delete this vlan from the vid table */
	for (vp_id = 0; vp_id < vdev->no_of_vpath; vp_id++) {
		vpath = &vdev->vpaths[vp_id];
		if (!vpath->is_open)
			continue;
		vxge_hw_vpath_vid_delete(vpath->handle, vid);
	}
	vxge_debug_entryexit(VXGE_TRACE,
		"%s:%d  Exiting...", __func__, __LINE__);
}

static const struct net_device_ops vxge_netdev_ops = {
	.ndo_open               = vxge_open,
	.ndo_stop               = vxge_close,
	.ndo_get_stats64        = vxge_get_stats64,
	.ndo_start_xmit         = vxge_xmit,
	.ndo_validate_addr      = eth_validate_addr,
	.ndo_set_multicast_list = vxge_set_multicast,
	.ndo_do_ioctl           = vxge_ioctl,
	.ndo_set_mac_address    = vxge_set_mac_addr,
	.ndo_change_mtu         = vxge_change_mtu,
	.ndo_fix_features	= vxge_fix_features,
	.ndo_set_features	= vxge_set_features,
	.ndo_vlan_rx_register   = vxge_vlan_rx_register,
	.ndo_vlan_rx_kill_vid   = vxge_vlan_rx_kill_vid,
	.ndo_vlan_rx_add_vid	= vxge_vlan_rx_add_vid,
	.ndo_tx_timeout         = vxge_tx_watchdog,
#ifdef CONFIG_NET_POLL_CONTROLLER
	.ndo_poll_controller    = vxge_netpoll,
#endif
};

static int __devinit vxge_device_register(struct __vxge_hw_device *hldev,
					  struct vxge_config *config,
					  int high_dma, int no_of_vpath,
					  struct vxgedev **vdev_out)
{
	struct net_device *ndev;
	enum vxge_hw_status status = VXGE_HW_OK;
	struct vxgedev *vdev;
	int ret = 0, no_of_queue = 1;
	u64 stat;

	*vdev_out = NULL;
	if (config->tx_steering_type)
		no_of_queue = no_of_vpath;

	ndev = alloc_etherdev_mq(sizeof(struct vxgedev),
			no_of_queue);
	if (ndev == NULL) {
		vxge_debug_init(
			vxge_hw_device_trace_level_get(hldev),
		"%s : device allocation failed", __func__);
		ret = -ENODEV;
		goto _out0;
	}

	vxge_debug_entryexit(
		vxge_hw_device_trace_level_get(hldev),
		"%s: %s:%d  Entering...",
		ndev->name, __func__, __LINE__);

	vdev = netdev_priv(ndev);
	memset(vdev, 0, sizeof(struct vxgedev));

	vdev->ndev = ndev;
	vdev->devh = hldev;
	vdev->pdev = hldev->pdev;
	memcpy(&vdev->config, config, sizeof(struct vxge_config));
	vdev->rx_hwts = 0;
	vdev->titan1 = (vdev->pdev->revision == VXGE_HW_TITAN1_PCI_REVISION);

	SET_NETDEV_DEV(ndev, &vdev->pdev->dev);

	ndev->hw_features = NETIF_F_RXCSUM | NETIF_F_SG |
		NETIF_F_IP_CSUM | NETIF_F_IPV6_CSUM |
		NETIF_F_TSO | NETIF_F_TSO6 |
		NETIF_F_HW_VLAN_TX;
	if (vdev->config.rth_steering != NO_STEERING)
		ndev->hw_features |= NETIF_F_RXHASH;

	ndev->features |= ndev->hw_features |
		NETIF_F_HW_VLAN_RX | NETIF_F_HW_VLAN_FILTER;

	/*  Driver entry points */
	ndev->irq = vdev->pdev->irq;
	ndev->base_addr = (unsigned long) hldev->bar0;

	ndev->netdev_ops = &vxge_netdev_ops;

	ndev->watchdog_timeo = VXGE_LL_WATCH_DOG_TIMEOUT;
	INIT_WORK(&vdev->reset_task, vxge_reset);

	vxge_initialize_ethtool_ops(ndev);

	/* Allocate memory for vpath */
	vdev->vpaths = kzalloc((sizeof(struct vxge_vpath)) *
				no_of_vpath, GFP_KERNEL);
	if (!vdev->vpaths) {
		vxge_debug_init(VXGE_ERR,
			"%s: vpath memory allocation failed",
			vdev->ndev->name);
		ret = -ENOMEM;
		goto _out1;
	}

	vxge_debug_init(vxge_hw_device_trace_level_get(hldev),
		"%s : checksuming enabled", __func__);

	if (high_dma) {
		ndev->features |= NETIF_F_HIGHDMA;
		vxge_debug_init(vxge_hw_device_trace_level_get(hldev),
			"%s : using High DMA", __func__);
	}

<<<<<<< HEAD
	ndev->features |= NETIF_F_TSO | NETIF_F_TSO6;

	if (vdev->config.gro_enable)
		ndev->features |= NETIF_F_GRO;

=======
>>>>>>> d762f438
	ret = register_netdev(ndev);
	if (ret) {
		vxge_debug_init(vxge_hw_device_trace_level_get(hldev),
			"%s: %s : device registration failed!",
			ndev->name, __func__);
		goto _out2;
	}

	/*  Set the factory defined MAC address initially */
	ndev->addr_len = ETH_ALEN;

	/* Make Link state as off at this point, when the Link change
	 * interrupt comes the state will be automatically changed to
	 * the right state.
	 */
	netif_carrier_off(ndev);

	vxge_debug_init(vxge_hw_device_trace_level_get(hldev),
		"%s: Ethernet device registered",
		ndev->name);

	hldev->ndev = ndev;
	*vdev_out = vdev;

	/* Resetting the Device stats */
	status = vxge_hw_mrpcim_stats_access(
				hldev,
				VXGE_HW_STATS_OP_CLEAR_ALL_STATS,
				0,
				0,
				&stat);

	if (status == VXGE_HW_ERR_PRIVILAGED_OPEARATION)
		vxge_debug_init(
			vxge_hw_device_trace_level_get(hldev),
			"%s: device stats clear returns"
			"VXGE_HW_ERR_PRIVILAGED_OPEARATION", ndev->name);

	vxge_debug_entryexit(vxge_hw_device_trace_level_get(hldev),
		"%s: %s:%d  Exiting...",
		ndev->name, __func__, __LINE__);

	return ret;
_out2:
	kfree(vdev->vpaths);
_out1:
	free_netdev(ndev);
_out0:
	return ret;
}

/*
 * vxge_device_unregister
 *
 * This function will unregister and free network device
 */
static void vxge_device_unregister(struct __vxge_hw_device *hldev)
{
	struct vxgedev *vdev;
	struct net_device *dev;
	char buf[IFNAMSIZ];

	dev = hldev->ndev;
	vdev = netdev_priv(dev);

	vxge_debug_entryexit(vdev->level_trace,	"%s: %s:%d", vdev->ndev->name,
			     __func__, __LINE__);

	strncpy(buf, dev->name, IFNAMSIZ);

	flush_work_sync(&vdev->reset_task);

	/* in 2.6 will call stop() if device is up */
	unregister_netdev(dev);

	kfree(vdev->vpaths);

	/* we are safe to free it now */
	free_netdev(dev);

	vxge_debug_init(vdev->level_trace, "%s: ethernet device unregistered",
			buf);
	vxge_debug_entryexit(vdev->level_trace,	"%s: %s:%d  Exiting...", buf,
			     __func__, __LINE__);
}

/*
 * vxge_callback_crit_err
 *
 * This function is called by the alarm handler in interrupt context.
 * Driver must analyze it based on the event type.
 */
static void
vxge_callback_crit_err(struct __vxge_hw_device *hldev,
			enum vxge_hw_event type, u64 vp_id)
{
	struct net_device *dev = hldev->ndev;
	struct vxgedev *vdev = netdev_priv(dev);
	struct vxge_vpath *vpath = NULL;
	int vpath_idx;

	vxge_debug_entryexit(vdev->level_trace,
		"%s: %s:%d", vdev->ndev->name, __func__, __LINE__);

	/* Note: This event type should be used for device wide
	 * indications only - Serious errors, Slot freeze and critical errors
	 */
	vdev->cric_err_event = type;

	for (vpath_idx = 0; vpath_idx < vdev->no_of_vpath; vpath_idx++) {
		vpath = &vdev->vpaths[vpath_idx];
		if (vpath->device_id == vp_id)
			break;
	}

	if (!test_bit(__VXGE_STATE_RESET_CARD, &vdev->state)) {
		if (type == VXGE_HW_EVENT_SLOT_FREEZE) {
			vxge_debug_init(VXGE_ERR,
				"%s: Slot is frozen", vdev->ndev->name);
		} else if (type == VXGE_HW_EVENT_SERR) {
			vxge_debug_init(VXGE_ERR,
				"%s: Encountered Serious Error",
				vdev->ndev->name);
		} else if (type == VXGE_HW_EVENT_CRITICAL_ERR)
			vxge_debug_init(VXGE_ERR,
				"%s: Encountered Critical Error",
				vdev->ndev->name);
	}

	if ((type == VXGE_HW_EVENT_SERR) ||
		(type == VXGE_HW_EVENT_SLOT_FREEZE)) {
		if (unlikely(vdev->exec_mode))
			clear_bit(__VXGE_STATE_CARD_UP, &vdev->state);
	} else if (type == VXGE_HW_EVENT_CRITICAL_ERR) {
		vxge_hw_device_mask_all(hldev);
		if (unlikely(vdev->exec_mode))
			clear_bit(__VXGE_STATE_CARD_UP, &vdev->state);
	} else if ((type == VXGE_HW_EVENT_FIFO_ERR) ||
		  (type == VXGE_HW_EVENT_VPATH_ERR)) {

		if (unlikely(vdev->exec_mode))
			clear_bit(__VXGE_STATE_CARD_UP, &vdev->state);
		else {
			/* check if this vpath is already set for reset */
			if (!test_and_set_bit(vpath_idx, &vdev->vp_reset)) {

				/* disable interrupts for this vpath */
				vxge_vpath_intr_disable(vdev, vpath_idx);

				/* stop the queue for this vpath */
				netif_tx_stop_queue(vpath->fifo.txq);
			}
		}
	}

	vxge_debug_entryexit(vdev->level_trace,
		"%s: %s:%d  Exiting...",
		vdev->ndev->name, __func__, __LINE__);
}

static void verify_bandwidth(void)
{
	int i, band_width, total = 0, equal_priority = 0;

	/* 1. If user enters 0 for some fifo, give equal priority to all */
	for (i = 0; i < VXGE_HW_MAX_VIRTUAL_PATHS; i++) {
		if (bw_percentage[i] == 0) {
			equal_priority = 1;
			break;
		}
	}

	if (!equal_priority) {
		/* 2. If sum exceeds 100, give equal priority to all */
		for (i = 0; i < VXGE_HW_MAX_VIRTUAL_PATHS; i++) {
			if (bw_percentage[i] == 0xFF)
				break;

			total += bw_percentage[i];
			if (total > VXGE_HW_VPATH_BANDWIDTH_MAX) {
				equal_priority = 1;
				break;
			}
		}
	}

	if (!equal_priority) {
		/* Is all the bandwidth consumed? */
		if (total < VXGE_HW_VPATH_BANDWIDTH_MAX) {
			if (i < VXGE_HW_MAX_VIRTUAL_PATHS) {
				/* Split rest of bw equally among next VPs*/
				band_width =
				  (VXGE_HW_VPATH_BANDWIDTH_MAX  - total) /
					(VXGE_HW_MAX_VIRTUAL_PATHS - i);
				if (band_width < 2) /* min of 2% */
					equal_priority = 1;
				else {
					for (; i < VXGE_HW_MAX_VIRTUAL_PATHS;
						i++)
						bw_percentage[i] =
							band_width;
				}
			}
		} else if (i < VXGE_HW_MAX_VIRTUAL_PATHS)
			equal_priority = 1;
	}

	if (equal_priority) {
		vxge_debug_init(VXGE_ERR,
			"%s: Assigning equal bandwidth to all the vpaths",
			VXGE_DRIVER_NAME);
		bw_percentage[0] = VXGE_HW_VPATH_BANDWIDTH_MAX /
					VXGE_HW_MAX_VIRTUAL_PATHS;
		for (i = 1; i < VXGE_HW_MAX_VIRTUAL_PATHS; i++)
			bw_percentage[i] = bw_percentage[0];
	}
}

/*
 * Vpath configuration
 */
static int __devinit vxge_config_vpaths(
			struct vxge_hw_device_config *device_config,
			u64 vpath_mask, struct vxge_config *config_param)
{
	int i, no_of_vpaths = 0, default_no_vpath = 0, temp;
	u32 txdl_size, txdl_per_memblock;

	temp = driver_config->vpath_per_dev;
	if ((driver_config->vpath_per_dev == VXGE_USE_DEFAULT) &&
		(max_config_dev == VXGE_MAX_CONFIG_DEV)) {
		/* No more CPU. Return vpath number as zero.*/
		if (driver_config->g_no_cpus == -1)
			return 0;

		if (!driver_config->g_no_cpus)
			driver_config->g_no_cpus = num_online_cpus();

		driver_config->vpath_per_dev = driver_config->g_no_cpus >> 1;
		if (!driver_config->vpath_per_dev)
			driver_config->vpath_per_dev = 1;

		for (i = 0; i < VXGE_HW_MAX_VIRTUAL_PATHS; i++)
			if (!vxge_bVALn(vpath_mask, i, 1))
				continue;
			else
				default_no_vpath++;
		if (default_no_vpath < driver_config->vpath_per_dev)
			driver_config->vpath_per_dev = default_no_vpath;

		driver_config->g_no_cpus = driver_config->g_no_cpus -
				(driver_config->vpath_per_dev * 2);
		if (driver_config->g_no_cpus <= 0)
			driver_config->g_no_cpus = -1;
	}

	if (driver_config->vpath_per_dev == 1) {
		vxge_debug_ll_config(VXGE_TRACE,
			"%s: Disable tx and rx steering, "
			"as single vpath is configured", VXGE_DRIVER_NAME);
		config_param->rth_steering = NO_STEERING;
		config_param->tx_steering_type = NO_STEERING;
		device_config->rth_en = 0;
	}

	/* configure bandwidth */
	for (i = 0; i < VXGE_HW_MAX_VIRTUAL_PATHS; i++)
		device_config->vp_config[i].min_bandwidth = bw_percentage[i];

	for (i = 0; i < VXGE_HW_MAX_VIRTUAL_PATHS; i++) {
		device_config->vp_config[i].vp_id = i;
		device_config->vp_config[i].mtu = VXGE_HW_DEFAULT_MTU;
		if (no_of_vpaths < driver_config->vpath_per_dev) {
			if (!vxge_bVALn(vpath_mask, i, 1)) {
				vxge_debug_ll_config(VXGE_TRACE,
					"%s: vpath: %d is not available",
					VXGE_DRIVER_NAME, i);
				continue;
			} else {
				vxge_debug_ll_config(VXGE_TRACE,
					"%s: vpath: %d available",
					VXGE_DRIVER_NAME, i);
				no_of_vpaths++;
			}
		} else {
			vxge_debug_ll_config(VXGE_TRACE,
				"%s: vpath: %d is not configured, "
				"max_config_vpath exceeded",
				VXGE_DRIVER_NAME, i);
			break;
		}

		/* Configure Tx fifo's */
		device_config->vp_config[i].fifo.enable =
						VXGE_HW_FIFO_ENABLE;
		device_config->vp_config[i].fifo.max_frags =
				MAX_SKB_FRAGS + 1;
		device_config->vp_config[i].fifo.memblock_size =
			VXGE_HW_MIN_FIFO_MEMBLOCK_SIZE;

		txdl_size = device_config->vp_config[i].fifo.max_frags *
				sizeof(struct vxge_hw_fifo_txd);
		txdl_per_memblock = VXGE_HW_MIN_FIFO_MEMBLOCK_SIZE / txdl_size;

		device_config->vp_config[i].fifo.fifo_blocks =
			((VXGE_DEF_FIFO_LENGTH - 1) / txdl_per_memblock) + 1;

		device_config->vp_config[i].fifo.intr =
				VXGE_HW_FIFO_QUEUE_INTR_DISABLE;

		/* Configure tti properties */
		device_config->vp_config[i].tti.intr_enable =
					VXGE_HW_TIM_INTR_ENABLE;

		device_config->vp_config[i].tti.btimer_val =
			(VXGE_TTI_BTIMER_VAL * 1000) / 272;

		device_config->vp_config[i].tti.timer_ac_en =
				VXGE_HW_TIM_TIMER_AC_ENABLE;

		/* For msi-x with napi (each vector has a handler of its own) -
		 * Set CI to OFF for all vpaths
		 */
		device_config->vp_config[i].tti.timer_ci_en =
			VXGE_HW_TIM_TIMER_CI_DISABLE;

		device_config->vp_config[i].tti.timer_ri_en =
				VXGE_HW_TIM_TIMER_RI_DISABLE;

		device_config->vp_config[i].tti.util_sel =
			VXGE_HW_TIM_UTIL_SEL_LEGACY_TX_NET_UTIL;

		device_config->vp_config[i].tti.ltimer_val =
			(VXGE_TTI_LTIMER_VAL * 1000) / 272;

		device_config->vp_config[i].tti.rtimer_val =
			(VXGE_TTI_RTIMER_VAL * 1000) / 272;

		device_config->vp_config[i].tti.urange_a = TTI_TX_URANGE_A;
		device_config->vp_config[i].tti.urange_b = TTI_TX_URANGE_B;
		device_config->vp_config[i].tti.urange_c = TTI_TX_URANGE_C;
		device_config->vp_config[i].tti.uec_a = TTI_TX_UFC_A;
		device_config->vp_config[i].tti.uec_b = TTI_TX_UFC_B;
		device_config->vp_config[i].tti.uec_c = TTI_TX_UFC_C;
		device_config->vp_config[i].tti.uec_d = TTI_TX_UFC_D;

		/* Configure Rx rings */
		device_config->vp_config[i].ring.enable  =
						VXGE_HW_RING_ENABLE;

		device_config->vp_config[i].ring.ring_blocks  =
						VXGE_HW_DEF_RING_BLOCKS;

		device_config->vp_config[i].ring.buffer_mode =
			VXGE_HW_RING_RXD_BUFFER_MODE_1;

		device_config->vp_config[i].ring.rxds_limit  =
				VXGE_HW_DEF_RING_RXDS_LIMIT;

		device_config->vp_config[i].ring.scatter_mode =
					VXGE_HW_RING_SCATTER_MODE_A;

		/* Configure rti properties */
		device_config->vp_config[i].rti.intr_enable =
					VXGE_HW_TIM_INTR_ENABLE;

		device_config->vp_config[i].rti.btimer_val =
			(VXGE_RTI_BTIMER_VAL * 1000)/272;

		device_config->vp_config[i].rti.timer_ac_en =
						VXGE_HW_TIM_TIMER_AC_ENABLE;

		device_config->vp_config[i].rti.timer_ci_en =
						VXGE_HW_TIM_TIMER_CI_DISABLE;

		device_config->vp_config[i].rti.timer_ri_en =
						VXGE_HW_TIM_TIMER_RI_DISABLE;

		device_config->vp_config[i].rti.util_sel =
				VXGE_HW_TIM_UTIL_SEL_LEGACY_RX_NET_UTIL;

		device_config->vp_config[i].rti.urange_a =
						RTI_RX_URANGE_A;
		device_config->vp_config[i].rti.urange_b =
						RTI_RX_URANGE_B;
		device_config->vp_config[i].rti.urange_c =
						RTI_RX_URANGE_C;
		device_config->vp_config[i].rti.uec_a = RTI_RX_UFC_A;
		device_config->vp_config[i].rti.uec_b = RTI_RX_UFC_B;
		device_config->vp_config[i].rti.uec_c = RTI_RX_UFC_C;
		device_config->vp_config[i].rti.uec_d = RTI_RX_UFC_D;

		device_config->vp_config[i].rti.rtimer_val =
			(VXGE_RTI_RTIMER_VAL * 1000) / 272;

		device_config->vp_config[i].rti.ltimer_val =
			(VXGE_RTI_LTIMER_VAL * 1000) / 272;

		device_config->vp_config[i].rpa_strip_vlan_tag =
			vlan_tag_strip;
	}

	driver_config->vpath_per_dev = temp;
	return no_of_vpaths;
}

/* initialize device configuratrions */
static void __devinit vxge_device_config_init(
				struct vxge_hw_device_config *device_config,
				int *intr_type)
{
	/* Used for CQRQ/SRQ. */
	device_config->dma_blockpool_initial =
			VXGE_HW_INITIAL_DMA_BLOCK_POOL_SIZE;

	device_config->dma_blockpool_max =
			VXGE_HW_MAX_DMA_BLOCK_POOL_SIZE;

	if (max_mac_vpath > VXGE_MAX_MAC_ADDR_COUNT)
		max_mac_vpath = VXGE_MAX_MAC_ADDR_COUNT;

#ifndef CONFIG_PCI_MSI
	vxge_debug_init(VXGE_ERR,
		"%s: This Kernel does not support "
		"MSI-X. Defaulting to INTA", VXGE_DRIVER_NAME);
	*intr_type = INTA;
#endif

	/* Configure whether MSI-X or IRQL. */
	switch (*intr_type) {
	case INTA:
		device_config->intr_mode = VXGE_HW_INTR_MODE_IRQLINE;
		break;

	case MSI_X:
		device_config->intr_mode = VXGE_HW_INTR_MODE_MSIX_ONE_SHOT;
		break;
	}

	/* Timer period between device poll */
	device_config->device_poll_millis = VXGE_TIMER_DELAY;

	/* Configure mac based steering. */
	device_config->rts_mac_en = addr_learn_en;

	/* Configure Vpaths */
	device_config->rth_it_type = VXGE_HW_RTH_IT_TYPE_MULTI_IT;

	vxge_debug_ll_config(VXGE_TRACE, "%s : Device Config Params ",
			__func__);
	vxge_debug_ll_config(VXGE_TRACE, "intr_mode : %d",
			device_config->intr_mode);
	vxge_debug_ll_config(VXGE_TRACE, "device_poll_millis : %d",
			device_config->device_poll_millis);
	vxge_debug_ll_config(VXGE_TRACE, "rth_en : %d",
			device_config->rth_en);
	vxge_debug_ll_config(VXGE_TRACE, "rth_it_type : %d",
			device_config->rth_it_type);
}

static void __devinit vxge_print_parm(struct vxgedev *vdev, u64 vpath_mask)
{
	int i;

	vxge_debug_init(VXGE_TRACE,
		"%s: %d Vpath(s) opened",
		vdev->ndev->name, vdev->no_of_vpath);

	switch (vdev->config.intr_type) {
	case INTA:
		vxge_debug_init(VXGE_TRACE,
			"%s: Interrupt type INTA", vdev->ndev->name);
		break;

	case MSI_X:
		vxge_debug_init(VXGE_TRACE,
			"%s: Interrupt type MSI-X", vdev->ndev->name);
		break;
	}

	if (vdev->config.rth_steering) {
		vxge_debug_init(VXGE_TRACE,
			"%s: RTH steering enabled for TCP_IPV4",
			vdev->ndev->name);
	} else {
		vxge_debug_init(VXGE_TRACE,
			"%s: RTH steering disabled", vdev->ndev->name);
	}

	switch (vdev->config.tx_steering_type) {
	case NO_STEERING:
		vxge_debug_init(VXGE_TRACE,
			"%s: Tx steering disabled", vdev->ndev->name);
		break;
	case TX_PRIORITY_STEERING:
		vxge_debug_init(VXGE_TRACE,
			"%s: Unsupported tx steering option",
			vdev->ndev->name);
		vxge_debug_init(VXGE_TRACE,
			"%s: Tx steering disabled", vdev->ndev->name);
		vdev->config.tx_steering_type = 0;
		break;
	case TX_VLAN_STEERING:
		vxge_debug_init(VXGE_TRACE,
			"%s: Unsupported tx steering option",
			vdev->ndev->name);
		vxge_debug_init(VXGE_TRACE,
			"%s: Tx steering disabled", vdev->ndev->name);
		vdev->config.tx_steering_type = 0;
		break;
	case TX_MULTIQ_STEERING:
		vxge_debug_init(VXGE_TRACE,
			"%s: Tx multiqueue steering enabled",
			vdev->ndev->name);
		break;
	case TX_PORT_STEERING:
		vxge_debug_init(VXGE_TRACE,
			"%s: Tx port steering enabled",
			vdev->ndev->name);
		break;
	default:
		vxge_debug_init(VXGE_ERR,
			"%s: Unsupported tx steering type",
			vdev->ndev->name);
		vxge_debug_init(VXGE_TRACE,
			"%s: Tx steering disabled", vdev->ndev->name);
		vdev->config.tx_steering_type = 0;
	}

	if (vdev->config.addr_learn_en)
		vxge_debug_init(VXGE_TRACE,
			"%s: MAC Address learning enabled", vdev->ndev->name);

	for (i = 0; i < VXGE_HW_MAX_VIRTUAL_PATHS; i++) {
		if (!vxge_bVALn(vpath_mask, i, 1))
			continue;
		vxge_debug_ll_config(VXGE_TRACE,
			"%s: MTU size - %d", vdev->ndev->name,
			((struct __vxge_hw_device  *)(vdev->devh))->
				config.vp_config[i].mtu);
		vxge_debug_init(VXGE_TRACE,
			"%s: VLAN tag stripping %s", vdev->ndev->name,
			((struct __vxge_hw_device  *)(vdev->devh))->
				config.vp_config[i].rpa_strip_vlan_tag
			? "Enabled" : "Disabled");
		vxge_debug_ll_config(VXGE_TRACE,
			"%s: Max frags : %d", vdev->ndev->name,
			((struct __vxge_hw_device  *)(vdev->devh))->
				config.vp_config[i].fifo.max_frags);
		break;
	}
}

#ifdef CONFIG_PM
/**
 * vxge_pm_suspend - vxge power management suspend entry point
 *
 */
static int vxge_pm_suspend(struct pci_dev *pdev, pm_message_t state)
{
	return -ENOSYS;
}
/**
 * vxge_pm_resume - vxge power management resume entry point
 *
 */
static int vxge_pm_resume(struct pci_dev *pdev)
{
	return -ENOSYS;
}

#endif

/**
 * vxge_io_error_detected - called when PCI error is detected
 * @pdev: Pointer to PCI device
 * @state: The current pci connection state
 *
 * This function is called after a PCI bus error affecting
 * this device has been detected.
 */
static pci_ers_result_t vxge_io_error_detected(struct pci_dev *pdev,
						pci_channel_state_t state)
{
	struct __vxge_hw_device *hldev = pci_get_drvdata(pdev);
	struct net_device *netdev = hldev->ndev;

	netif_device_detach(netdev);

	if (state == pci_channel_io_perm_failure)
		return PCI_ERS_RESULT_DISCONNECT;

	if (netif_running(netdev)) {
		/* Bring down the card, while avoiding PCI I/O */
		do_vxge_close(netdev, 0);
	}

	pci_disable_device(pdev);

	return PCI_ERS_RESULT_NEED_RESET;
}

/**
 * vxge_io_slot_reset - called after the pci bus has been reset.
 * @pdev: Pointer to PCI device
 *
 * Restart the card from scratch, as if from a cold-boot.
 * At this point, the card has exprienced a hard reset,
 * followed by fixups by BIOS, and has its config space
 * set up identically to what it was at cold boot.
 */
static pci_ers_result_t vxge_io_slot_reset(struct pci_dev *pdev)
{
	struct __vxge_hw_device *hldev = pci_get_drvdata(pdev);
	struct net_device *netdev = hldev->ndev;

	struct vxgedev *vdev = netdev_priv(netdev);

	if (pci_enable_device(pdev)) {
		netdev_err(netdev, "Cannot re-enable device after reset\n");
		return PCI_ERS_RESULT_DISCONNECT;
	}

	pci_set_master(pdev);
	do_vxge_reset(vdev, VXGE_LL_FULL_RESET);

	return PCI_ERS_RESULT_RECOVERED;
}

/**
 * vxge_io_resume - called when traffic can start flowing again.
 * @pdev: Pointer to PCI device
 *
 * This callback is called when the error recovery driver tells
 * us that its OK to resume normal operation.
 */
static void vxge_io_resume(struct pci_dev *pdev)
{
	struct __vxge_hw_device *hldev = pci_get_drvdata(pdev);
	struct net_device *netdev = hldev->ndev;

	if (netif_running(netdev)) {
		if (vxge_open(netdev)) {
			netdev_err(netdev,
				   "Can't bring device back up after reset\n");
			return;
		}
	}

	netif_device_attach(netdev);
}

static inline u32 vxge_get_num_vfs(u64 function_mode)
{
	u32 num_functions = 0;

	switch (function_mode) {
	case VXGE_HW_FUNCTION_MODE_MULTI_FUNCTION:
	case VXGE_HW_FUNCTION_MODE_SRIOV_8:
		num_functions = 8;
		break;
	case VXGE_HW_FUNCTION_MODE_SINGLE_FUNCTION:
		num_functions = 1;
		break;
	case VXGE_HW_FUNCTION_MODE_SRIOV:
	case VXGE_HW_FUNCTION_MODE_MRIOV:
	case VXGE_HW_FUNCTION_MODE_MULTI_FUNCTION_17:
		num_functions = 17;
		break;
	case VXGE_HW_FUNCTION_MODE_SRIOV_4:
		num_functions = 4;
		break;
	case VXGE_HW_FUNCTION_MODE_MULTI_FUNCTION_2:
		num_functions = 2;
		break;
	case VXGE_HW_FUNCTION_MODE_MRIOV_8:
		num_functions = 8; /* TODO */
		break;
	}
	return num_functions;
}

int vxge_fw_upgrade(struct vxgedev *vdev, char *fw_name, int override)
{
	struct __vxge_hw_device *hldev = vdev->devh;
	u32 maj, min, bld, cmaj, cmin, cbld;
	enum vxge_hw_status status;
	const struct firmware *fw;
	int ret;

	ret = request_firmware(&fw, fw_name, &vdev->pdev->dev);
	if (ret) {
		vxge_debug_init(VXGE_ERR, "%s: Firmware file '%s' not found",
				VXGE_DRIVER_NAME, fw_name);
		goto out;
	}

	/* Load the new firmware onto the adapter */
	status = vxge_update_fw_image(hldev, fw->data, fw->size);
	if (status != VXGE_HW_OK) {
		vxge_debug_init(VXGE_ERR,
				"%s: FW image download to adapter failed '%s'.",
				VXGE_DRIVER_NAME, fw_name);
		ret = -EIO;
		goto out;
	}

	/* Read the version of the new firmware */
	status = vxge_hw_upgrade_read_version(hldev, &maj, &min, &bld);
	if (status != VXGE_HW_OK) {
		vxge_debug_init(VXGE_ERR,
				"%s: Upgrade read version failed '%s'.",
				VXGE_DRIVER_NAME, fw_name);
		ret = -EIO;
		goto out;
	}

	cmaj = vdev->config.device_hw_info.fw_version.major;
	cmin = vdev->config.device_hw_info.fw_version.minor;
	cbld = vdev->config.device_hw_info.fw_version.build;
	/* It's possible the version in /lib/firmware is not the latest version.
	 * If so, we could get into a loop of trying to upgrade to the latest
	 * and flashing the older version.
	 */
	if (VXGE_FW_VER(maj, min, bld) == VXGE_FW_VER(cmaj, cmin, cbld) &&
	    !override) {
		ret = -EINVAL;
		goto out;
	}

	printk(KERN_NOTICE "Upgrade to firmware version %d.%d.%d commencing\n",
	       maj, min, bld);

	/* Flash the adapter with the new firmware */
	status = vxge_hw_flash_fw(hldev);
	if (status != VXGE_HW_OK) {
		vxge_debug_init(VXGE_ERR, "%s: Upgrade commit failed '%s'.",
				VXGE_DRIVER_NAME, fw_name);
		ret = -EIO;
		goto out;
	}

	printk(KERN_NOTICE "Upgrade of firmware successful!  Adapter must be "
	       "hard reset before using, thus requiring a system reboot or a "
	       "hotplug event.\n");

out:
	release_firmware(fw);
	return ret;
}

static int vxge_probe_fw_update(struct vxgedev *vdev)
{
	u32 maj, min, bld;
	int ret, gpxe = 0;
	char *fw_name;

	maj = vdev->config.device_hw_info.fw_version.major;
	min = vdev->config.device_hw_info.fw_version.minor;
	bld = vdev->config.device_hw_info.fw_version.build;

	if (VXGE_FW_VER(maj, min, bld) == VXGE_CERT_FW_VER)
		return 0;

	/* Ignore the build number when determining if the current firmware is
	 * "too new" to load the driver
	 */
	if (VXGE_FW_VER(maj, min, 0) > VXGE_CERT_FW_VER) {
		vxge_debug_init(VXGE_ERR, "%s: Firmware newer than last known "
				"version, unable to load driver\n",
				VXGE_DRIVER_NAME);
		return -EINVAL;
	}

	/* Firmware 1.4.4 and older cannot be upgraded, and is too ancient to
	 * work with this driver.
	 */
	if (VXGE_FW_VER(maj, min, bld) <= VXGE_FW_DEAD_VER) {
		vxge_debug_init(VXGE_ERR, "%s: Firmware %d.%d.%d cannot be "
				"upgraded\n", VXGE_DRIVER_NAME, maj, min, bld);
		return -EINVAL;
	}

	/* If file not specified, determine gPXE or not */
	if (VXGE_FW_VER(maj, min, bld) >= VXGE_EPROM_FW_VER) {
		int i;
		for (i = 0; i < VXGE_HW_MAX_ROM_IMAGES; i++)
			if (vdev->devh->eprom_versions[i]) {
				gpxe = 1;
				break;
			}
	}
	if (gpxe)
		fw_name = "vxge/X3fw-pxe.ncf";
	else
		fw_name = "vxge/X3fw.ncf";

	ret = vxge_fw_upgrade(vdev, fw_name, 0);
	/* -EINVAL and -ENOENT are not fatal errors for flashing firmware on
	 * probe, so ignore them
	 */
	if (ret != -EINVAL && ret != -ENOENT)
		return -EIO;
	else
		ret = 0;

	if (VXGE_FW_VER(VXGE_CERT_FW_VER_MAJOR, VXGE_CERT_FW_VER_MINOR, 0) >
	    VXGE_FW_VER(maj, min, 0)) {
		vxge_debug_init(VXGE_ERR, "%s: Firmware %d.%d.%d is too old to"
				" be used with this driver.\n"
				"Please get the latest version from "
				"ftp://ftp.s2io.com/pub/X3100-Drivers/FIRMWARE",
				VXGE_DRIVER_NAME, maj, min, bld);
		return -EINVAL;
	}

	return ret;
}

static int __devinit is_sriov_initialized(struct pci_dev *pdev)
{
	int pos;
	u16 ctrl;

	pos = pci_find_ext_capability(pdev, PCI_EXT_CAP_ID_SRIOV);
	if (pos) {
		pci_read_config_word(pdev, pos + PCI_SRIOV_CTRL, &ctrl);
		if (ctrl & PCI_SRIOV_CTRL_VFE)
			return 1;
	}
	return 0;
}

/**
 * vxge_probe
 * @pdev : structure containing the PCI related information of the device.
 * @pre: List of PCI devices supported by the driver listed in vxge_id_table.
 * Description:
 * This function is called when a new PCI device gets detected and initializes
 * it.
 * Return value:
 * returns 0 on success and negative on failure.
 *
 */
static int __devinit
vxge_probe(struct pci_dev *pdev, const struct pci_device_id *pre)
{
	struct __vxge_hw_device *hldev;
	enum vxge_hw_status status;
	int ret;
	int high_dma = 0;
	u64 vpath_mask = 0;
	struct vxgedev *vdev;
	struct vxge_config *ll_config = NULL;
	struct vxge_hw_device_config *device_config = NULL;
	struct vxge_hw_device_attr attr;
	int i, j, no_of_vpath = 0, max_vpath_supported = 0;
	u8 *macaddr;
	struct vxge_mac_addrs *entry;
	static int bus = -1, device = -1;
	u32 host_type;
	u8 new_device = 0;
	enum vxge_hw_status is_privileged;
	u32 function_mode;
	u32 num_vfs = 0;

	vxge_debug_entryexit(VXGE_TRACE, "%s:%d", __func__, __LINE__);
	attr.pdev = pdev;

	/* In SRIOV-17 mode, functions of the same adapter
	 * can be deployed on different buses
	 */
	if (((bus != pdev->bus->number) || (device != PCI_SLOT(pdev->devfn))) &&
	    !pdev->is_virtfn)
		new_device = 1;

	bus = pdev->bus->number;
	device = PCI_SLOT(pdev->devfn);

	if (new_device) {
		if (driver_config->config_dev_cnt &&
		   (driver_config->config_dev_cnt !=
			driver_config->total_dev_cnt))
			vxge_debug_init(VXGE_ERR,
				"%s: Configured %d of %d devices",
				VXGE_DRIVER_NAME,
				driver_config->config_dev_cnt,
				driver_config->total_dev_cnt);
		driver_config->config_dev_cnt = 0;
		driver_config->total_dev_cnt = 0;
	}

	/* Now making the CPU based no of vpath calculation
	 * applicable for individual functions as well.
	 */
	driver_config->g_no_cpus = 0;
	driver_config->vpath_per_dev = max_config_vpath;

	driver_config->total_dev_cnt++;
	if (++driver_config->config_dev_cnt > max_config_dev) {
		ret = 0;
		goto _exit0;
	}

	device_config = kzalloc(sizeof(struct vxge_hw_device_config),
		GFP_KERNEL);
	if (!device_config) {
		ret = -ENOMEM;
		vxge_debug_init(VXGE_ERR,
			"device_config : malloc failed %s %d",
			__FILE__, __LINE__);
		goto _exit0;
	}

	ll_config = kzalloc(sizeof(struct vxge_config), GFP_KERNEL);
	if (!ll_config) {
		ret = -ENOMEM;
		vxge_debug_init(VXGE_ERR,
			"device_config : malloc failed %s %d",
			__FILE__, __LINE__);
		goto _exit0;
	}
	ll_config->tx_steering_type = TX_MULTIQ_STEERING;
	ll_config->intr_type = MSI_X;
	ll_config->napi_weight = NEW_NAPI_WEIGHT;
	ll_config->rth_steering = RTH_STEERING;

	/* get the default configuration parameters */
	vxge_hw_device_config_default_get(device_config);

	/* initialize configuration parameters */
	vxge_device_config_init(device_config, &ll_config->intr_type);

	ret = pci_enable_device(pdev);
	if (ret) {
		vxge_debug_init(VXGE_ERR,
			"%s : can not enable PCI device", __func__);
		goto _exit0;
	}

	if (!pci_set_dma_mask(pdev, DMA_BIT_MASK(64))) {
		vxge_debug_ll_config(VXGE_TRACE,
			"%s : using 64bit DMA", __func__);

		high_dma = 1;

		if (pci_set_consistent_dma_mask(pdev,
						DMA_BIT_MASK(64))) {
			vxge_debug_init(VXGE_ERR,
				"%s : unable to obtain 64bit DMA for "
				"consistent allocations", __func__);
			ret = -ENOMEM;
			goto _exit1;
		}
	} else if (!pci_set_dma_mask(pdev, DMA_BIT_MASK(32))) {
		vxge_debug_ll_config(VXGE_TRACE,
			"%s : using 32bit DMA", __func__);
	} else {
		ret = -ENOMEM;
		goto _exit1;
	}

	ret = pci_request_region(pdev, 0, VXGE_DRIVER_NAME);
	if (ret) {
		vxge_debug_init(VXGE_ERR,
			"%s : request regions failed", __func__);
		goto _exit1;
	}

	pci_set_master(pdev);

	attr.bar0 = pci_ioremap_bar(pdev, 0);
	if (!attr.bar0) {
		vxge_debug_init(VXGE_ERR,
			"%s : cannot remap io memory bar0", __func__);
		ret = -ENODEV;
		goto _exit2;
	}
	vxge_debug_ll_config(VXGE_TRACE,
		"pci ioremap bar0: %p:0x%llx",
		attr.bar0,
		(unsigned long long)pci_resource_start(pdev, 0));

	status = vxge_hw_device_hw_info_get(attr.bar0,
			&ll_config->device_hw_info);
	if (status != VXGE_HW_OK) {
		vxge_debug_init(VXGE_ERR,
			"%s: Reading of hardware info failed."
			"Please try upgrading the firmware.", VXGE_DRIVER_NAME);
		ret = -EINVAL;
		goto _exit3;
	}

	vpath_mask = ll_config->device_hw_info.vpath_mask;
	if (vpath_mask == 0) {
		vxge_debug_ll_config(VXGE_TRACE,
			"%s: No vpaths available in device", VXGE_DRIVER_NAME);
		ret = -EINVAL;
		goto _exit3;
	}

	vxge_debug_ll_config(VXGE_TRACE,
		"%s:%d  Vpath mask = %llx", __func__, __LINE__,
		(unsigned long long)vpath_mask);

	function_mode = ll_config->device_hw_info.function_mode;
	host_type = ll_config->device_hw_info.host_type;
	is_privileged = __vxge_hw_device_is_privilaged(host_type,
		ll_config->device_hw_info.func_id);

	/* Check how many vpaths are available */
	for (i = 0; i < VXGE_HW_MAX_VIRTUAL_PATHS; i++) {
		if (!((vpath_mask) & vxge_mBIT(i)))
			continue;
		max_vpath_supported++;
	}

	if (new_device)
		num_vfs = vxge_get_num_vfs(function_mode) - 1;

	/* Enable SRIOV mode, if firmware has SRIOV support and if it is a PF */
	if (is_sriov(function_mode) && !is_sriov_initialized(pdev) &&
	   (ll_config->intr_type != INTA)) {
		ret = pci_enable_sriov(pdev, num_vfs);
		if (ret)
			vxge_debug_ll_config(VXGE_ERR,
				"Failed in enabling SRIOV mode: %d\n", ret);
			/* No need to fail out, as an error here is non-fatal */
	}

	/*
	 * Configure vpaths and get driver configured number of vpaths
	 * which is less than or equal to the maximum vpaths per function.
	 */
	no_of_vpath = vxge_config_vpaths(device_config, vpath_mask, ll_config);
	if (!no_of_vpath) {
		vxge_debug_ll_config(VXGE_ERR,
			"%s: No more vpaths to configure", VXGE_DRIVER_NAME);
		ret = 0;
		goto _exit3;
	}

	/* Setting driver callbacks */
	attr.uld_callbacks.link_up = vxge_callback_link_up;
	attr.uld_callbacks.link_down = vxge_callback_link_down;
	attr.uld_callbacks.crit_err = vxge_callback_crit_err;

	status = vxge_hw_device_initialize(&hldev, &attr, device_config);
	if (status != VXGE_HW_OK) {
		vxge_debug_init(VXGE_ERR,
			"Failed to initialize device (%d)", status);
			ret = -EINVAL;
			goto _exit3;
	}

	if (VXGE_FW_VER(ll_config->device_hw_info.fw_version.major,
			ll_config->device_hw_info.fw_version.minor,
			ll_config->device_hw_info.fw_version.build) >=
	    VXGE_EPROM_FW_VER) {
		struct eprom_image img[VXGE_HW_MAX_ROM_IMAGES];

		status = vxge_hw_vpath_eprom_img_ver_get(hldev, img);
		if (status != VXGE_HW_OK) {
			vxge_debug_init(VXGE_ERR, "%s: Reading of EPROM failed",
					VXGE_DRIVER_NAME);
			/* This is a non-fatal error, continue */
		}

		for (i = 0; i < VXGE_HW_MAX_ROM_IMAGES; i++) {
			hldev->eprom_versions[i] = img[i].version;
			if (!img[i].is_valid)
				break;
			vxge_debug_init(VXGE_TRACE, "%s: EPROM %d, version "
					"%d.%d.%d.%d", VXGE_DRIVER_NAME, i,
					VXGE_EPROM_IMG_MAJOR(img[i].version),
					VXGE_EPROM_IMG_MINOR(img[i].version),
					VXGE_EPROM_IMG_FIX(img[i].version),
					VXGE_EPROM_IMG_BUILD(img[i].version));
		}
	}

	/* if FCS stripping is not disabled in MAC fail driver load */
	status = vxge_hw_vpath_strip_fcs_check(hldev, vpath_mask);
	if (status != VXGE_HW_OK) {
		vxge_debug_init(VXGE_ERR, "%s: FCS stripping is enabled in MAC"
				" failing driver load", VXGE_DRIVER_NAME);
		ret = -EINVAL;
		goto _exit4;
	}

	/* Always enable HWTS.  This will always cause the FCS to be invalid,
	 * due to the fact that HWTS is using the FCS as the location of the
	 * timestamp.  The HW FCS checking will still correctly determine if
	 * there is a valid checksum, and the FCS is being removed by the driver
	 * anyway.  So no fucntionality is being lost.  Since it is always
	 * enabled, we now simply use the ioctl call to set whether or not the
	 * driver should be paying attention to the HWTS.
	 */
	if (is_privileged == VXGE_HW_OK) {
		status = vxge_timestamp_config(hldev);
		if (status != VXGE_HW_OK) {
			vxge_debug_init(VXGE_ERR, "%s: HWTS enable failed",
					VXGE_DRIVER_NAME);
			ret = -EFAULT;
			goto _exit4;
		}
	}

	vxge_hw_device_debug_set(hldev, VXGE_ERR, VXGE_COMPONENT_LL);

	/* set private device info */
	pci_set_drvdata(pdev, hldev);

	ll_config->fifo_indicate_max_pkts = VXGE_FIFO_INDICATE_MAX_PKTS;
	ll_config->addr_learn_en = addr_learn_en;
	ll_config->rth_algorithm = RTH_ALG_JENKINS;
	ll_config->rth_hash_type_tcpipv4 = 1;
	ll_config->rth_hash_type_ipv4 = 0;
	ll_config->rth_hash_type_tcpipv6 = 0;
	ll_config->rth_hash_type_ipv6 = 0;
	ll_config->rth_hash_type_tcpipv6ex = 0;
	ll_config->rth_hash_type_ipv6ex = 0;
	ll_config->rth_bkt_sz = RTH_BUCKET_SIZE;
	ll_config->tx_pause_enable = VXGE_PAUSE_CTRL_ENABLE;
	ll_config->rx_pause_enable = VXGE_PAUSE_CTRL_ENABLE;

	ret = vxge_device_register(hldev, ll_config, high_dma, no_of_vpath,
				   &vdev);
	if (ret) {
		ret = -EINVAL;
		goto _exit4;
	}

	ret = vxge_probe_fw_update(vdev);
	if (ret)
		goto _exit5;

	vxge_hw_device_debug_set(hldev, VXGE_TRACE, VXGE_COMPONENT_LL);
	VXGE_COPY_DEBUG_INFO_TO_LL(vdev, vxge_hw_device_error_level_get(hldev),
		vxge_hw_device_trace_level_get(hldev));

	/* set private HW device info */
	vdev->mtu = VXGE_HW_DEFAULT_MTU;
	vdev->bar0 = attr.bar0;
	vdev->max_vpath_supported = max_vpath_supported;
	vdev->no_of_vpath = no_of_vpath;

	/* Virtual Path count */
	for (i = 0, j = 0; i < VXGE_HW_MAX_VIRTUAL_PATHS; i++) {
		if (!vxge_bVALn(vpath_mask, i, 1))
			continue;
		if (j >= vdev->no_of_vpath)
			break;

		vdev->vpaths[j].is_configured = 1;
		vdev->vpaths[j].device_id = i;
		vdev->vpaths[j].ring.driver_id = j;
		vdev->vpaths[j].vdev = vdev;
		vdev->vpaths[j].max_mac_addr_cnt = max_mac_vpath;
		memcpy((u8 *)vdev->vpaths[j].macaddr,
				ll_config->device_hw_info.mac_addrs[i],
				ETH_ALEN);

		/* Initialize the mac address list header */
		INIT_LIST_HEAD(&vdev->vpaths[j].mac_addr_list);

		vdev->vpaths[j].mac_addr_cnt = 0;
		vdev->vpaths[j].mcast_addr_cnt = 0;
		j++;
	}
	vdev->exec_mode = VXGE_EXEC_MODE_DISABLE;
	vdev->max_config_port = max_config_port;

	vdev->vlan_tag_strip = vlan_tag_strip;

	/* map the hashing selector table to the configured vpaths */
	for (i = 0; i < vdev->no_of_vpath; i++)
		vdev->vpath_selector[i] = vpath_selector[i];

	macaddr = (u8 *)vdev->vpaths[0].macaddr;

	ll_config->device_hw_info.serial_number[VXGE_HW_INFO_LEN - 1] = '\0';
	ll_config->device_hw_info.product_desc[VXGE_HW_INFO_LEN - 1] = '\0';
	ll_config->device_hw_info.part_number[VXGE_HW_INFO_LEN - 1] = '\0';

	vxge_debug_init(VXGE_TRACE, "%s: SERIAL NUMBER: %s",
		vdev->ndev->name, ll_config->device_hw_info.serial_number);

	vxge_debug_init(VXGE_TRACE, "%s: PART NUMBER: %s",
		vdev->ndev->name, ll_config->device_hw_info.part_number);

	vxge_debug_init(VXGE_TRACE, "%s: Neterion %s Server Adapter",
		vdev->ndev->name, ll_config->device_hw_info.product_desc);

	vxge_debug_init(VXGE_TRACE, "%s: MAC ADDR: %pM",
		vdev->ndev->name, macaddr);

	vxge_debug_init(VXGE_TRACE, "%s: Link Width x%d",
		vdev->ndev->name, vxge_hw_device_link_width_get(hldev));

	vxge_debug_init(VXGE_TRACE,
		"%s: Firmware version : %s Date : %s", vdev->ndev->name,
		ll_config->device_hw_info.fw_version.version,
		ll_config->device_hw_info.fw_date.date);

	if (new_device) {
		switch (ll_config->device_hw_info.function_mode) {
		case VXGE_HW_FUNCTION_MODE_SINGLE_FUNCTION:
			vxge_debug_init(VXGE_TRACE,
			"%s: Single Function Mode Enabled", vdev->ndev->name);
		break;
		case VXGE_HW_FUNCTION_MODE_MULTI_FUNCTION:
			vxge_debug_init(VXGE_TRACE,
			"%s: Multi Function Mode Enabled", vdev->ndev->name);
		break;
		case VXGE_HW_FUNCTION_MODE_SRIOV:
			vxge_debug_init(VXGE_TRACE,
			"%s: Single Root IOV Mode Enabled", vdev->ndev->name);
		break;
		case VXGE_HW_FUNCTION_MODE_MRIOV:
			vxge_debug_init(VXGE_TRACE,
			"%s: Multi Root IOV Mode Enabled", vdev->ndev->name);
		break;
		}
	}

	vxge_print_parm(vdev, vpath_mask);

	/* Store the fw version for ethttool option */
	strcpy(vdev->fw_version, ll_config->device_hw_info.fw_version.version);
	memcpy(vdev->ndev->dev_addr, (u8 *)vdev->vpaths[0].macaddr, ETH_ALEN);
	memcpy(vdev->ndev->perm_addr, vdev->ndev->dev_addr, ETH_ALEN);

	/* Copy the station mac address to the list */
	for (i = 0; i < vdev->no_of_vpath; i++) {
		entry =	kzalloc(sizeof(struct vxge_mac_addrs), GFP_KERNEL);
		if (NULL == entry) {
			vxge_debug_init(VXGE_ERR,
				"%s: mac_addr_list : memory allocation failed",
				vdev->ndev->name);
			ret = -EPERM;
			goto _exit6;
		}
		macaddr = (u8 *)&entry->macaddr;
		memcpy(macaddr, vdev->ndev->dev_addr, ETH_ALEN);
		list_add(&entry->item, &vdev->vpaths[i].mac_addr_list);
		vdev->vpaths[i].mac_addr_cnt = 1;
	}

	kfree(device_config);

	/*
	 * INTA is shared in multi-function mode. This is unlike the INTA
	 * implementation in MR mode, where each VH has its own INTA message.
	 * - INTA is masked (disabled) as long as at least one function sets
	 * its TITAN_MASK_ALL_INT.ALARM bit.
	 * - INTA is unmasked (enabled) when all enabled functions have cleared
	 * their own TITAN_MASK_ALL_INT.ALARM bit.
	 * The TITAN_MASK_ALL_INT ALARM & TRAFFIC bits are cleared on power up.
	 * Though this driver leaves the top level interrupts unmasked while
	 * leaving the required module interrupt bits masked on exit, there
	 * could be a rougue driver around that does not follow this procedure
	 * resulting in a failure to generate interrupts. The following code is
	 * present to prevent such a failure.
	 */

	if (ll_config->device_hw_info.function_mode ==
		VXGE_HW_FUNCTION_MODE_MULTI_FUNCTION)
		if (vdev->config.intr_type == INTA)
			vxge_hw_device_unmask_all(hldev);

	vxge_debug_entryexit(VXGE_TRACE, "%s: %s:%d  Exiting...",
		vdev->ndev->name, __func__, __LINE__);

	vxge_hw_device_debug_set(hldev, VXGE_ERR, VXGE_COMPONENT_LL);
	VXGE_COPY_DEBUG_INFO_TO_LL(vdev, vxge_hw_device_error_level_get(hldev),
		vxge_hw_device_trace_level_get(hldev));

	kfree(ll_config);
	return 0;

_exit6:
	for (i = 0; i < vdev->no_of_vpath; i++)
		vxge_free_mac_add_list(&vdev->vpaths[i]);
_exit5:
	vxge_device_unregister(hldev);
_exit4:
	pci_set_drvdata(pdev, NULL);
	vxge_hw_device_terminate(hldev);
	pci_disable_sriov(pdev);
_exit3:
	iounmap(attr.bar0);
_exit2:
	pci_release_region(pdev, 0);
_exit1:
	pci_disable_device(pdev);
_exit0:
	kfree(ll_config);
	kfree(device_config);
	driver_config->config_dev_cnt--;
	driver_config->total_dev_cnt--;
	return ret;
}

/**
 * vxge_rem_nic - Free the PCI device
 * @pdev: structure containing the PCI related information of the device.
 * Description: This function is called by the Pci subsystem to release a
 * PCI device and free up all resource held up by the device.
 */
static void __devexit vxge_remove(struct pci_dev *pdev)
{
	struct __vxge_hw_device *hldev;
	struct vxgedev *vdev;
	int i;

	hldev = pci_get_drvdata(pdev);
	if (hldev == NULL)
		return;

	vdev = netdev_priv(hldev->ndev);

	vxge_debug_entryexit(vdev->level_trace,	"%s:%d", __func__, __LINE__);
	vxge_debug_init(vdev->level_trace, "%s : removing PCI device...",
			__func__);

	for (i = 0; i < vdev->no_of_vpath; i++)
		vxge_free_mac_add_list(&vdev->vpaths[i]);

	vxge_device_unregister(hldev);
	pci_set_drvdata(pdev, NULL);
	/* Do not call pci_disable_sriov here, as it will break child devices */
	vxge_hw_device_terminate(hldev);
	iounmap(vdev->bar0);
	pci_release_region(pdev, 0);
	pci_disable_device(pdev);
	driver_config->config_dev_cnt--;
	driver_config->total_dev_cnt--;

	vxge_debug_init(vdev->level_trace, "%s:%d Device unregistered",
			__func__, __LINE__);
	vxge_debug_entryexit(vdev->level_trace,	"%s:%d  Exiting...", __func__,
			     __LINE__);
}

static struct pci_error_handlers vxge_err_handler = {
	.error_detected = vxge_io_error_detected,
	.slot_reset = vxge_io_slot_reset,
	.resume = vxge_io_resume,
};

static struct pci_driver vxge_driver = {
	.name = VXGE_DRIVER_NAME,
	.id_table = vxge_id_table,
	.probe = vxge_probe,
	.remove = __devexit_p(vxge_remove),
#ifdef CONFIG_PM
	.suspend = vxge_pm_suspend,
	.resume = vxge_pm_resume,
#endif
	.err_handler = &vxge_err_handler,
};

static int __init
vxge_starter(void)
{
	int ret = 0;

	pr_info("Copyright(c) 2002-2010 Exar Corp.\n");
	pr_info("Driver version: %s\n", DRV_VERSION);

	verify_bandwidth();

	driver_config = kzalloc(sizeof(struct vxge_drv_config), GFP_KERNEL);
	if (!driver_config)
		return -ENOMEM;

	ret = pci_register_driver(&vxge_driver);
	if (ret) {
		kfree(driver_config);
		goto err;
	}

	if (driver_config->config_dev_cnt &&
	   (driver_config->config_dev_cnt != driver_config->total_dev_cnt))
		vxge_debug_init(VXGE_ERR,
			"%s: Configured %d of %d devices",
			VXGE_DRIVER_NAME, driver_config->config_dev_cnt,
			driver_config->total_dev_cnt);
err:
	return ret;
}

static void __exit
vxge_closer(void)
{
	pci_unregister_driver(&vxge_driver);
	kfree(driver_config);
}
module_init(vxge_starter);
module_exit(vxge_closer);<|MERGE_RESOLUTION|>--- conflicted
+++ resolved
@@ -3488,14 +3488,6 @@
 			"%s : using High DMA", __func__);
 	}
 
-<<<<<<< HEAD
-	ndev->features |= NETIF_F_TSO | NETIF_F_TSO6;
-
-	if (vdev->config.gro_enable)
-		ndev->features |= NETIF_F_GRO;
-
-=======
->>>>>>> d762f438
 	ret = register_netdev(ndev);
 	if (ret) {
 		vxge_debug_init(vxge_hw_device_trace_level_get(hldev),
