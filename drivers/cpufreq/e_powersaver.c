--- conflicted
+++ resolved
@@ -395,11 +395,7 @@
 	.exit		= eps_cpu_exit,
 	.get		= eps_get,
 	.name		= "e_powersaver",
-<<<<<<< HEAD
-	.attr		= eps_attr,
-=======
 	.attr		= cpufreq_generic_attr,
->>>>>>> d8ec26d7
 };
 
 
